/*
 * This program is free software; you can redistribute it and/or modify
 * it under the terms of the GNU General Public License as published by
 * the Free Software Foundation; either version 2 of the License, or
 * (at your option) any later version.
 *
 * This program is distributed in the hope that it will be useful,
 * but WITHOUT ANY WARRANTY; without even the implied warranty of
 * MERCHANTABILITY or FITNESS FOR A PARTICULAR PURPOSE.  See the
 * GNU General Public License for more details.
 *
 * You should have received a copy of the GNU General Public License
 * along with this program; if not, write to the Free Software
 * Foundation, Inc., 59 Temple Place, Suite 330, Boston, MA  02111-1307  USA
 */

/**
 * @file d_generic.c
 * @brief ROHC generic decompression context for IP-only, UDP and UDP Lite
 *        profiles.
 * @author Didier Barvaux <didier.barvaux@toulouse.viveris.com>
 * @author The hackers from ROHC for Linux
 * @author David Moreau from TAS
 * @author Didier Barvaux <didier@barvaux.org>
 */

#include "d_generic.h"
#include "d_rtp.h"
#include "config.h" /* for RTP_BIT_TYPE definition */
#include "rohc_traces.h"
#include "rohc_time.h"
#include "rohc_debug.h"
#include "rohc_packets.h"
#include "rohc_bit_ops.h"
#include "sdvl.h"
#include "crc.h"

#include <assert.h>


/*
 * Definitions of private constants and macros
 */

/** Get the minimum of two values */
#define MIN(a, b) \
	((a) < (b) ? (a) : (b))

/**
 * @brief The size (in bytes) of the IPv4 dynamic part
 *
 * According to RFC3095 section 5.7.7.4:
 *   1 (TOS) + 1 (TTL) + 2 (IP-ID) + 1 (flags) + 1 (header list) = 6 bytes
 *
 * The size of the generic extension header list field is considered constant
 * because generic extension header list is not supported yet and thus 1 byte
 * of zero is used.
 */
#define IPV4_DYN_PART_SIZE  6

/** Constant to compute inter-arrival time between the received packets */
#define WEIGHT_OLD  1

/** Constant to compute inter-arrival time between the received packets */
#define WEIGHT_NEW  1


/*
 * Private function prototypes.
 */

int decode_irdyn(struct rohc_decomp *decomp,
                 struct d_context *context,
                 const unsigned char *const rohc_packet,
                 const unsigned int rohc_length,
                 int second_byte,
                 unsigned char *dest);

int decode_uo0(struct rohc_decomp *decomp,
               struct d_context *context,
               const unsigned char *const rohc_packet,
               const unsigned int rohc_length,
               int second_byte,
               unsigned char *uncomp_packet);

int decode_uo1(struct rohc_decomp *decomp,
               struct d_context *context,
               const unsigned char *const rohc_packet,
               const unsigned int rohc_length,
               int second_byte,
               unsigned char *uncomp_packet);

int decode_uor2(struct rohc_decomp *decomp,
                struct d_context *context,
                const unsigned char *const rohc_packet,
                const unsigned int rohc_length,
                int second_byte,
                unsigned char *uncomp_packet);

int decode_extension0(const unsigned char *const rohc_data,
                      const size_t rohc_data_len,
                      const rohc_packet_t packet_type,
                      uint16_t *const sn_bits,
                      size_t *const sn_bits_nr,
                      uint16_t *const ip_id_bits,
                      size_t *const ip_id_bits_nr,
                      uint32_t *const ts_bits,
                      size_t *const ts_bits_nr);

int decode_extension1(const unsigned char *const rohc_data,
                      const size_t rohc_data_len,
                      const rohc_packet_t packet_type,
                      uint16_t *const sn_bits,
                      size_t *const sn_bits_nr,
                      uint16_t *const ip_id_bits,
                      size_t *const ip_id_bits_nr,
                      uint32_t *const ts_bits,
                      size_t *const ts_bits_nr);

int decode_extension2(const unsigned char *const rohc_data,
                      const size_t rohc_data_len,
                      const rohc_packet_t packet_type,
                      const int innermost_ip_hdr,
                      uint16_t *const sn_bits,
                      size_t *const sn_bits_nr,
                      uint16_t *const ip_id_bits,
                      size_t *const ip_id_bits_nr,
                      uint16_t *const ip_id2_bits,
                      size_t *const ip_id2_bits_nr,
                      uint32_t *const ts_bits,
                      size_t *const ts_bits_nr);

int decode_extension3(struct rohc_decomp *decomp,
                      struct d_context *context,
                      const unsigned char *const rohc_data,
                      const size_t rohc_data_len,
                      uint16_t *const sn_bits,
                      size_t *const sn_bits_nr,
                      uint16_t *const ip_id_bits,
                      size_t *const ip_id_bits_nr,
                      uint16_t *const ip_id2_bits,
                      size_t *const ip_id2_bits_nr,
                      uint32_t *const ts_bits,
                      size_t *const ts_bits_nr,
                      int *const is_ts_scaled,
                      uint8_t *const rtp_m_bits,
                      size_t *const rtp_m_bits_nr,
                      uint8_t *const rtp_x_bits,
                      size_t *const rtp_x_bits_nr,
                      uint8_t *const rtp_p_bits,
                      size_t *const rtp_p_bits_nr,
                      uint8_t *const rtp_pt_bits,
                      size_t *const rtp_pt_bits_nr);

uint8_t extension_type(const unsigned char *const rohc_extension);

int d_decode_static_ip(const unsigned char *packet,
                       const unsigned int length,
                       struct d_generic_changes *info);
int d_decode_static_ip4(const unsigned char *packet,
                        const unsigned int length,
                        struct ip_packet *ip);
int d_decode_static_ip6(const unsigned char *packet,
                        const unsigned int length,
                        struct ip_packet *ip);

int d_decode_dynamic_ip(const unsigned char *packet,
                        unsigned int length,
                        struct d_generic_changes *info,
			struct list_decomp * decomp);
int d_decode_dynamic_ip4(const unsigned char *packet,
                         unsigned int length,
                         struct ip_packet *ip,
                         int *rnd, int *nbo);
int d_decode_dynamic_ip6(const unsigned char *packet,
                         unsigned int length,
                         struct ip_packet *ip,
			 struct list_decomp * decomp,
			 struct d_generic_changes *info);

int decode_outer_header_flags(struct d_context *context,
                              const unsigned char *flags,
                              const unsigned char *fields,
                              unsigned int length,
                              struct d_generic_changes *info,
                              uint16_t *const ext3_ip_id_bits,
                              unsigned int *const ext3_ip_id_bits_nr);

int decode_inner_header_flags(struct d_context *context,
                              const unsigned char *flags,
                              const unsigned char *fields,
                              unsigned int length,
                              struct d_generic_changes *info);

unsigned int build_uncompressed_ip(struct d_generic_changes *active,
                                   unsigned char *dest,
                                   unsigned int payload_size, 
				   struct list_decomp * decomp);
unsigned int build_uncompressed_ip4(struct d_generic_changes *active,
                                    unsigned char *dest,
                                    unsigned int payload_size);
unsigned int build_uncompressed_ip6(struct d_generic_changes *active,
                                    unsigned char *dest,
                                    unsigned int payload_size,
				    struct list_decomp * decomp);

void copy_generic_changes(struct d_generic_changes *dst,
                          struct d_generic_changes *src);

int cmp_generic_changes(struct d_generic_changes *first,
                        struct d_generic_changes *second);

void sync_on_failure(struct d_generic_context *context);

void synchronize(struct d_generic_context *context);

void update_inter_packet(struct d_generic_context *context);

int check_id(struct list_decomp * decomp, int gen_id);

int get_bit_index(unsigned char byte, int index);

int check_ip6_index(struct list_decomp * decomp, int index);

static void list_decomp_ipv6_destroy_table(struct list_decomp *decomp);

int encode_ip6_extension(struct d_generic_changes * active,
			 struct list_decomp * decomp, 
			  unsigned char *dest);
void create_ip6_item(const unsigned char *data, int length,int index, 
		     struct list_decomp * decomp);

void ip6_d_init_table(struct list_decomp * decomp);

int get_ip6_ext_size(const unsigned char * ext);

/**
 * @brief Create the generic decompression context.
 *
 * This function is one of the functions that must exist in one profile for the
 * framework to work.
 *
 * @return The newly-created generic decompression context
 */
void * d_generic_create(void)
{
	struct d_generic_context *context;

	/* allocate memory for the generic context */
	context = malloc(sizeof(struct d_generic_context));
	if(context == NULL)
	{
		rohc_debugf(0, "no memory for the generic decompression context\n");
		goto quit;
	}
	bzero(context, sizeof(struct d_generic_context));

	/* allocate memory for the header changes */
	context->last1 = malloc(sizeof(struct d_generic_changes));
	if(context->last1 == NULL)
	{
		rohc_debugf(0, "cannot allocate memory for the header changes last1\n");
		goto free_context;
	}
	bzero(context->last1, sizeof(struct d_generic_changes));

	context->last2 = malloc(sizeof(struct d_generic_changes));
	if(context->last2 == NULL)
	{
		rohc_debugf(0, "cannot allocate memory for the header changes last2\n");
		goto free_last1;
	}
	bzero(context->last2, sizeof(struct d_generic_changes));

	context->active1 = malloc(sizeof(struct d_generic_changes));
	if(context->active1 == NULL)
	{
		rohc_debugf(0, "cannot allocate memory for the header changes active1\n");
		goto free_last2;
	}
	bzero(context->active1, sizeof(struct d_generic_changes));

	context->active2 = malloc(sizeof(struct d_generic_changes));
	if(context->active2 == NULL)
	{
		rohc_debugf(0, "cannot allocate memory for the header changes active2\n");
		goto free_active1;
	}
	bzero(context->active2, sizeof(struct d_generic_changes));

	context->list_decomp1 = malloc(sizeof(struct list_decomp));
	if(context->list_decomp1 == NULL)
	{
		rohc_debugf(0, "cannot allocate memory for the list decompressor1\n");
		goto free_active2;
	}
	bzero(context->list_decomp1, sizeof(struct list_decomp));

	context->list_decomp2 = malloc(sizeof(struct list_decomp));
        if(context->list_decomp2 == NULL)
	{
		rohc_debugf(0, "cannot allocate memory for the list decompressor2\n");
		goto free_decomp1;
	}
	bzero(context->list_decomp2, sizeof(struct list_decomp));
	
	context->list_decomp1->free_table = list_decomp_ipv6_destroy_table;
	context->list_decomp1->encode_extension = encode_ip6_extension;
	context->list_decomp1->check_index = check_ip6_index;
	context->list_decomp1->create_item = create_ip6_item;
	context->list_decomp1->get_ext_size = get_ip6_ext_size;
	context->list_decomp2->free_table = list_decomp_ipv6_destroy_table;
	context->list_decomp2->encode_extension = encode_ip6_extension;
	context->list_decomp2->check_index = check_ip6_index;
	context->list_decomp2->create_item = create_ip6_item;
	context->list_decomp2->get_ext_size = get_ip6_ext_size;
	
	ip6_d_init_table(context->list_decomp1);
	ip6_d_init_table(context->list_decomp2);
		
	/* no packet was successfully processed for the moment */
	context->first_packet_processed = 0;
	
	/* no default next header */
	context->next_header_proto = 0;

	/* default CRC computation */
	context->compute_crc_static = compute_crc_static;
	context->compute_crc_dynamic = compute_crc_dynamic;

	return context;
	
free_decomp1:
	zfree(context->list_decomp1);
free_active2:
	zfree(context->active2);
free_active1:
	zfree(context->active1);
free_last2:
	zfree(context->last2);
free_last1:
	zfree(context->last1);
free_context:
	zfree(context);
quit:
	return NULL;
}


/**
 * @brief Destroy the context.
 * 
 * This function is one of the functions that must exist in one profile for the
 * framework to work.
 *
 * @param context The compression context
 */
void d_generic_destroy(void *context)
{
	struct d_generic_context *c = context;
	int i;

	if(c != NULL)
	{
		if(c->last1 != NULL)
			zfree(c->last1);
		if(c->last2 != NULL)
			zfree(c->last2);
		if(c->active1 != NULL)
			zfree(c->active1);
		if(c->active2 != NULL)
			zfree(c->active2);

		if(c->specific != NULL)
			zfree(c->specific);
		if(c->list_decomp1 != NULL)
		{
			c->list_decomp1->free_table(c->list_decomp1);
			if(c->list_decomp1->temp_list != NULL)
				destroy_list( c->list_decomp1->temp_list);
			for(i = 0; i < LIST_COMP_WINDOW; i++)
			{
				if(c->list_decomp1->list_table[i] != NULL)
					destroy_list(c->list_decomp1->list_table[i]);
			}
			zfree(c->list_decomp1);
		}
		if(c->list_decomp2 != NULL)
		{
			c->list_decomp2->free_table(c->list_decomp2);
			if(c->list_decomp2->temp_list != NULL)
				destroy_list( c->list_decomp2->temp_list);
			for(i = 0; i < LIST_COMP_WINDOW; i++)
			{
				if(c->list_decomp2->list_table[i] != NULL)
					destroy_list(c->list_decomp2->list_table[i]);
			}									
			zfree(c->list_decomp2);
		}
		zfree(c);
	}
}

/**
 * @brief Initialize the tables IPv6 extension in decompressor
 *
 * @param decomp The list decompressor
 */
void ip6_d_init_table(struct list_decomp * decomp)
{
	/* insert HBH type in table */
	decomp->based_table[0].type = HBH;
	decomp->based_table[0].header.hbh = malloc(sizeof(struct ip6_hbh));
	decomp->based_table[0].length = 0;
	decomp->based_table[0].data = NULL;
	decomp->trans_table[0].known = 0;
	decomp->trans_table[0].item = &decomp->based_table[0];
	/* insert DEST type in table */
	decomp->based_table[1].type = DEST;
	decomp->based_table[1].header.dest = malloc(sizeof(struct ip6_dest));
	decomp->based_table[1].length = 0;
	decomp->based_table[1].data = NULL;
	decomp->trans_table[1].known = 0;
	decomp->trans_table[1].item = &decomp->based_table[1];
	/* insert RTHDR type in table */
	decomp->based_table[2].type = RTHDR;
	decomp->based_table[2].header.rthdr = malloc(sizeof(struct ip6_rthdr));
	decomp->based_table[2].length = 0;
	decomp->based_table[2].data = NULL;
	decomp->trans_table[2].known = 0;
	decomp->trans_table[2].item = &decomp->based_table[2];
	/* insert AHHDR type in table */
	decomp->based_table[3].type = AH;
	decomp->based_table[3].header.ahhdr = malloc(sizeof(struct ip6_ahhdr));
	decomp->based_table[3].length = 0;
	decomp->based_table[3].data = NULL;
	decomp->trans_table[3].known = 0;
	decomp->trans_table[3].item = &decomp->based_table[4];
}

/**
 * @brief Free the based table of the list decompressor
 * @param decomp The list decompressor
 */
static void list_decomp_ipv6_destroy_table(struct list_decomp *decomp)
{
	int i;
	for(i = 0; i < 4; i++)
	{
		if(decomp->based_table[i].data != NULL)
			free(decomp->based_table[i].data);
	}
	if(decomp->based_table[0].header.hbh != NULL)
		free(decomp->based_table[0].header.hbh);
	if(decomp->based_table[1].header.dest != NULL)
		free(decomp->based_table[1].header.dest);
	if(decomp->based_table[2].header.rthdr != NULL)
		free(decomp->based_table[2].header.rthdr);
	if(decomp->based_table[3].header.ahhdr != NULL)
		free(decomp->based_table[3].header.ahhdr);
}

/**
 * @brief Algorithm of list decompression
 * @param decomp The list decompressor 
 * @param packet The ROHC packet to decompress
 * @return the size of the compressed list
 */

int d_algo_list_decompress(struct list_decomp * decomp, const unsigned char *packet)
{
	int et; // encoding type
	int ps; 
	int gen_id;
	int ref_id;
	int size = 0;
	int m;
	unsigned char byte = *packet & 0xff;

	if(byte == 0)
	{
		rohc_debugf(3, "no extension list \n");
		decomp->list_decomp = 0;
		goto end;
	}
	else
		decomp->list_decomp = 1;
		
	m = GET_BIT_0_3(packet);
	et = GET_BIT_6_7(packet); 
	ps = GET_BIT_4(packet);
	packet ++;
	size ++;
	rohc_debugf(3, "ET = %d, PS = %d, m = %d\n", m, et, ps);

	gen_id = *packet & 0xff;
	packet ++;
	size ++;
	rohc_debugf(3, "gen_id = 0x%02x\n", gen_id);

	if (et == 0)
	{
		size += decode_type_0(decomp, packet, gen_id, ps, m);
	}
	else 
	{
		ref_id = *packet & 0xff;
		packet ++;
		size ++;
		rohc_debugf(3, "ref_id = 0x%02x\n", ref_id);

		if (et == 1)
			size += decode_type_1(decomp, packet, gen_id, ps, m, ref_id);
		else if(et == 2)
			size += decode_type_2(decomp, packet, gen_id, ps, ref_id);
		else
			size += decode_type_3(decomp, packet, gen_id, ps, m, ref_id);	
	}
	return size;
end:
	return 1;
}

/**
 * @brief Check if the gen_id is present in list table
 * @param decomp The list decompressor
 * @param gen_id The specified id
 * @return 1 if successful, 0 else
 */
int check_id(struct list_decomp * decomp, int gen_id)
{
	int i = 0;
	int curr_id = -1;
	while(decomp->list_table[i] == NULL && i < LIST_COMP_WINDOW)
	{
		i++;
	}
	if(decomp->list_table[i] != NULL)
	{
		curr_id = decomp->list_table[i]->gen_id;
		while( gen_id != curr_id && i < LIST_COMP_WINDOW)
		{
			i++;
			if(decomp->list_table[i] != NULL)
				curr_id = decomp->list_table[i]->gen_id;
		}
	}
	if(gen_id == curr_id)
		return 1;
	else
		return 0;
}
/**
 * @brief Check if the index is correct in IPv6 table
 *
 * @param decomp The list decompressor
 * @param index The specified index
 * @return 1 if successful, 0 else
 */
int check_ip6_index(struct list_decomp * decomp, int index)
{
	if(index > 3)
	{
		rohc_debugf(0, "no item in based table at this index: %d \n", index);
		goto error;
	}
	
	return 1;
error:
	return 0;
}
/**
 * @brief Create an IPv6 item extension list
 * @param data The data in the item
 * @param length The length of the item
 * @param index The index of the item in based table
 * @param decomp The list decompressor
*/
void create_ip6_item(const unsigned char *data,int length,int index, struct list_decomp * decomp)
{
	decomp->based_table[index].length = length;
	decomp->trans_table[index].known = 1;
	switch (index)
	{
		case 0:
			decomp->based_table[index].header.hbh->ip6h_nxt = * data;
			decomp->based_table[index].header.hbh->ip6h_len = * (data + 1);
			break;
		case 1:
			decomp->based_table[index].header.dest->ip6d_nxt = * data;
			decomp->based_table[index].header.dest->ip6d_len = * (data + 1);
			break;
		case 2:
			decomp->based_table[index].header.rthdr->ip6r_nxt = * data;
			decomp->based_table[index].header.rthdr->ip6r_len = * (data + 1);
			break;
		case 3:
			decomp->based_table[index].header.ahhdr->ip6ah_nxt = * data;
			decomp->based_table[index].header.ahhdr->ip6ah_len = * (data + 1);
			break;
		default:
			rohc_debugf(0, "no item defined for IPv6 with this index\n");
			break;
	}
	if(decomp->based_table[index].data != NULL)
		zfree(decomp->based_table[index].data);
	decomp->based_table[index].data = malloc(length);
	if(decomp->based_table[index].data != NULL)
		memcpy(decomp->based_table[index].data, data, length);	
}

/**
 * @brief Decode an extension list type 0
 * @param decomp The list decompressor
 * @param packet The ROHC packet to decompress
 * @param gen_id The id of the current list
 * @param ps The ps field
 * @param m The m fiel
 * @return the size of the compressed list
 */
int decode_type_0(struct list_decomp * decomp, const unsigned char * packet, int gen_id, int ps, int m)
{
	int i;
	//struct c_list * list = NULL;
	int index;
	int X;
	int size = 0;
	int length;
	const unsigned char * data;
	int index_size = 0;
	int new_list = !check_id(decomp, gen_id);
	if(new_list)//new list
	{
		rohc_debugf(3, "creation of a new list \n");
		decomp->counter_list++;
		decomp->counter = 0;
		decomp->ref_ok = 0;
		if(decomp->counter_list >= LIST_COMP_WINDOW)
			decomp->counter_list = 0;
		//list = decomp->list_table[decomp->counter];
		if(decomp->list_table[decomp->counter_list]!= NULL )
		{
			empty_list(decomp->list_table[decomp->counter_list]);
		}
		else
		{
			rohc_debugf(1, "creating compression list %d\n", decomp->counter_list);
			decomp->list_table[decomp->counter_list] = malloc(sizeof(struct c_list));
			if(decomp->list_table[decomp->counter_list] == NULL)
			{
				rohc_debugf(0, "cannot allocate memory for the compression list\n");
				goto error;
			}
			decomp->list_table[decomp->counter_list]->gen_id = gen_id;
			decomp->list_table[decomp->counter_list]->first_elt = NULL;
		}
		decomp->counter ++;
	}
	else if(decomp->counter < L)
	{
		decomp->counter ++;
		if(decomp->counter == L)
		{
			decomp->ref_list = decomp->list_table[decomp->counter_list];
			decomp->ref_ok = 1;
		}
	}
	rohc_debugf(3, "new value of decompressor list counter: %d \n", decomp->counter);
	if(!ps && m % 2 == 0)//assessment of the index list size
		index_size = m/2;
	else if(!ps && m % 2 != 0)
		index_size = (m+1)/2;
	else if(ps)
		index_size = m;
	// creation of the list
	for(i = 0; i < m ; i++)
	{
		rohc_debugf(3, "value of m: %d and ps: %d \n", m, ps);
		if(!ps)
		{
			X = GET_BIT_7(packet + i/2);
			index =  GET_BIT_4_6(packet);
			if (X)
			{
				rohc_debugf(3, "reception of a new item \n");
				length = decomp->get_ext_size(packet + index_size + size);
				if(new_list)
				{
					data = packet + index_size + size;
					decomp->create_item(data, length, index, decomp);
				}
				size += length;
			}
			else
			{
				if(!decomp->trans_table[index].known)
					goto error;
			}
			if(new_list)
			{
				if(!insert_elt(decomp->list_table[decomp->counter_list], &(decomp->based_table[index]), i, index))
					goto error;
			}
			i++;
			X = GET_BIT_3(packet + i/2);
			index = GET_BIT_0_2(packet + i/2);
			if (X && i < m)
			{
				rohc_debugf(3, "reception of a new item \n");
				length = decomp->get_ext_size(packet + index_size + size);
				if(new_list)
				{
					data = packet + index_size + size;
					decomp->create_item(data, length, index, decomp);
				}
				size += length;
			}
			else if (i < m)
			{
				if(!decomp->trans_table[index].known)
					goto error;
			}
			if(new_list && i < m )
			{
				if(!insert_elt(decomp->list_table[decomp->counter_list], &(decomp->based_table[index]), i, index))
					goto error;
			}
		}
		else
		{
			X = GET_BIT_7(packet + i);
			index = GET_BIT_0_6(packet + i);
			if (X)
			{
				rohc_debugf(3, "reception of a new item \n");
				length = decomp->get_ext_size(packet + index_size + size);
				if(new_list)
				{
					data = packet + index_size + size;
					decomp->create_item(data, length, index, decomp);
				}
				size += length;
			}
			else
			{
				if(!decomp->trans_table[index].known)
					goto error;
			}
			if(new_list)
			{
				if(!insert_elt(decomp->list_table[decomp->counter_list], &(decomp->based_table[index]), i, index))
					goto error;
			}
		}
	}
	return (size + index_size);
error:
	return 0;
}
   
/**
 * @brief Decode an extension list type 1
 * @param decomp The list decompressor
 * @param packet The ROHC packet to decompress
 * @param gen_id The id of the current list
 * @param ps The ps field
 * @param m The m fiel
 * @param ref_id The id of the reference list
 * @return the size of the compressed list
 */
int decode_type_1(struct list_decomp * decomp, const unsigned char * packet, int gen_id, int ps, int m, int ref_id)
{
	int i;
	struct c_list * list = NULL;
	int index;
	int X;
	int size = 0;
	int index_size = 0;
	int length;
	int bit;
	int j = 0;
	struct list_elt * elt;
	unsigned char * mask = NULL;
	mask = malloc(2*sizeof(unsigned char));
	const unsigned char * data;
	unsigned char byte = 0;
	int index_nb;
	int size_l = 0;
	int new_list = !check_id(decomp, gen_id);
	if(!check_id(decomp, ref_id))
		goto error;
	else
	{
		// update the list table
		if(decomp->ref_list->gen_id != ref_id)
		{
			for( i = 0; i < LIST_COMP_WINDOW; i++)
			{
				if(decomp->list_table[i]->gen_id < ref_id)
					empty_list(decomp->list_table[i]);
				if(decomp->list_table[i]->gen_id == ref_id)
					decomp->ref_list = decomp->list_table[i];
			}
		}
		if(new_list)
		{
			decomp->ref_ok = 0;
			decomp->counter = 0;
			rohc_debugf(3, "creation of a new list\n");
			decomp->counter_list++;
			if(decomp->counter_list >= LIST_COMP_WINDOW)
				decomp->counter_list = 0;
			if(decomp->list_table[decomp->counter_list] == decomp->ref_list)
				decomp->counter_list++;
			list = decomp->list_table[decomp->counter_list];
			if(list != NULL && list->first_elt != NULL)
			{
				empty_list(list);
			}
			else 
			{
				rohc_debugf(1, "creating compression list %d\n", decomp->counter_list);
				decomp->list_table[decomp->counter_list] = malloc(sizeof(struct c_list));
				if(decomp->list_table[decomp->counter_list] == NULL)
				{
					rohc_debugf(0, "cannot allocate memory for the compression list\n");
					goto error;
				}
				decomp->list_table[decomp->counter_list]->gen_id = gen_id;
				decomp->list_table[decomp->counter_list]->first_elt = NULL;
			}
		}
		// insertion bit mask
		// assessment of index number
		size_l = size_list(decomp->ref_list);
		index_nb = size_l;
		mask[0] = *packet;
		packet++;
		for(i = 0; i < 8; i++)
		{
			bit = get_bit_index(mask[0], i);
			if(bit)
				index_nb++;
		}
		if(ps)
		{
			mask[1] = *packet;
			packet++;
			for(i = 0; i < 8; i++)
			{
				bit = get_bit_index(mask[1], i);
				if(bit)
					index_nb++;
			}
		}
		//assessment of the index list size
		if(!ps && (index_nb - 1 - size_l) % 2 == 0)
			index_size = (index_nb - 1 - size_l)/2;
		else if(!ps && (index_nb - 1 - size_l) % 2 != 0)
			index_size = (index_nb - size_l)/2;
		else if(ps)
			index_size = index_nb - size_l;
		//insertion of the elements in the new list
		for(i = 0; i < index_nb ; i++)
		{
			if(i > 7)
				bit = get_bit_index(mask[1], 15 - i);
			else
				bit = get_bit_index(mask[0], 7 - i);
			if(!bit && new_list)
			{
				elt = get_elt(decomp->ref_list, i - j);
				if(!insert_elt(decomp->list_table[decomp->counter_list], 
				   elt->item, i, elt->index_table))
					goto error;
			}
			else if(bit)
			{
				rohc_debugf(3, "value of ps :%d \n", ps);
				if(!ps) // index coded with 4 bits
				{
					if(j == 0)
					{
						byte |= m & 0x0f;
						X = GET_BIT_3(&byte);
						index = GET_BIT_0_2(&byte);
						if (X)
						{
							length = decomp->get_ext_size(packet + index_size + size);
							if(new_list)
							{
								data = packet + index_size + size;
								decomp->create_item(data, length, index, decomp);
							}
							size += length;
						}
						else
						{
							if(!decomp->trans_table[index].known)
	                                                        goto error;
						}
					}
					else if(j % 2 != 0)
					{
						X = GET_BIT_7(packet + (j-1)/2);
						index = GET_BIT_4_6(packet + (j-1)/2);
						if(!decomp->check_index(decomp, index))
							goto error;
						if (X)
						{
							length = decomp->get_ext_size(packet + index_size + size);
							if(new_list)
							{
								data = packet + index_size + size;
								decomp->create_item(data, length, index, decomp);
							}
							size += length;
						}
						else
						{
							if(!decomp->trans_table[index].known)
								goto error;
						}
					}
					else
					{
						X = GET_BIT_3(packet + (j-1)/2);
						index = GET_BIT_0_2(packet + (j-1)/2);
						if(!decomp->check_index(decomp, index))
							goto error;
						if (X)
						{
							length = decomp->get_ext_size(packet + index_size + size);
							if(new_list)
							{
								data = packet + index_size + size;
								decomp->create_item(data, length, index, decomp);
							}
							size += length;
						}
						else
						{
							 if(!decomp->trans_table[index].known)
							 	goto error;
						}
					}	
					
				}
				else // index coded with one byte
				{
					X = GET_BIT_7(packet + j);
					index = GET_BIT_0_6(packet +j);
					if(!decomp->check_index(decomp, index))
						goto error;
					if (X)
					{
						length = decomp->get_ext_size(packet + index_size + size);
						if(new_list)
						{
							data = packet + index_size + size;
							decomp->create_item(data, length, index, decomp);
						}
						size += length;
					}
					else
					{
						if(!decomp->trans_table[index].known)
							goto error;
					}
				}
				j++;
				if(new_list)
				{
					if(!insert_elt(decomp->list_table[decomp->counter_list], 
					   &(decomp->based_table[index]), i, index))
						goto error;
				}
			}	
		}
		if(decomp->counter < L)
		{
			decomp->ref_ok = 0;
			decomp->counter ++;
			if(decomp->counter == L)
			{
				decomp->ref_list = decomp->list_table[decomp->counter_list];
				decomp->ref_ok = 1;
			}
		}
	}
	if(mask != NULL)
		free(mask);
	if(ps) // mask coded with 2 bytes
		size += 2;
	else
		size ++;
		
	return size + index_size;
error:
	return 0;
}

/**
 * @brief Decode an extension list type 2
 * @param decomp The list decompressor
 * @param packet The ROHC packet to decompress
 * @param gen_id The id of the current list
 * @param ps The ps field
 * @param ref_id The id of the reference list
 * @return the size of the compressed list
 */
int decode_type_2(struct list_decomp * decomp, const unsigned char * packet, int gen_id, int ps, int ref_id)
{
	int i;
	struct c_list * list = NULL;
	int size = 0;
	int bit;
	int j = 0;
	struct list_elt * elt;
	unsigned char * mask = NULL;
	mask = malloc(2*sizeof(unsigned char));
	int size_ref_list;
	int size_l;
	int new_list = !check_id(decomp, gen_id);
	if(!check_id(decomp, ref_id))
		goto error;
	else
	{
		// update the list table
		if(decomp->ref_list->gen_id != ref_id)
		{
			for( i = 0; i < LIST_COMP_WINDOW; i++)
			{
				if(decomp->list_table[i]->gen_id < ref_id)
					empty_list(decomp->list_table[i]);
				if(decomp->list_table[i]->gen_id == ref_id)
					decomp->ref_list = decomp->list_table[i];
			}
		}
		if(new_list)
		{
			decomp->ref_ok = 0;
			decomp->counter = 0;
			rohc_debugf(3, "creation of a new list\n");
			decomp->counter_list++;
			if(decomp->counter_list >= LIST_COMP_WINDOW)
				decomp->counter_list = 0;
			if(decomp->list_table[decomp->counter_list] == decomp->ref_list)
				decomp->counter_list++;
			list = decomp->list_table[decomp->counter_list];
			if(list != NULL && list->first_elt != NULL)
			{
				empty_list(list);
			}
			else 
			{
				rohc_debugf(1, "creating compression list %d\n", decomp->counter_list);
				decomp->list_table[decomp->counter_list] = malloc(sizeof(struct c_list));
				if(decomp->list_table[decomp->counter_list] == NULL)
				{
					rohc_debugf(0, "cannot allocate memory for the compression list\n");
					goto error;
				}
				decomp->list_table[decomp->counter_list]->gen_id = gen_id;
				decomp->list_table[decomp->counter_list]->first_elt = NULL;													
			}
		}

		// removal bit mask
		size_ref_list = size_list(decomp->ref_list);
		size_l = size_ref_list;
		mask[0] = *packet;
		packet++;
		size++;
		rohc_debugf(3, "removal bit mask (first byte) = 0x%02x\n", mask[0]);
		for(i = 0; i < MIN(8, size_ref_list); i++)
		{
			bit = get_bit_index(mask[0], 7 - i);
			if(bit)
				size_l--;
		}
		if(ps)
		{
			mask[1] = *packet;
			packet++;
			rohc_debugf(3, "removal bit mask (second byte) = 0x%02x\n", mask[1]);
			if(size_ref_list > 8)
			{
				for(i = 0; i < MIN(8, size_ref_list - 8); i++)
				{
					bit = get_bit_index(mask[1], 7 - i);
					if(bit)
						size_l--;
				}
			}
			size++;
		}
		else
		{
			rohc_debugf(3, "no second byte of removal bit mask\n");
		}

		// creation of the new list
		if(new_list)
		{
			for(i = 0; i < size_l ; i++)
			{
				if(i + j > 7)
					bit = get_bit_index(mask[1], 15 - (i + j));
				else
					bit = get_bit_index(mask[0], 7 - (i + j));
				if(!bit)
				{
					rohc_debugf(3, "take element #%d of reference list as "
					            "element #%d of new list\n", i + j + 1, i + 1);
					elt = get_elt(decomp->ref_list, i + j);
					if(!insert_elt(decomp->list_table[decomp->counter_list], 
					   elt->item, i, elt->index_table))
						goto error;
				}
				else
				{
					rohc_debugf(3, "do not take element #%d of reference list\n",
					            i + j + 1);
					i--; // no elt added in new list
					j++;
				}
			}
			rohc_debugf(3, "size of new list after removal = %d elements\n", size_l);
		}

		if(decomp->counter < L)
		{
			decomp->ref_ok = 0;
			decomp->counter ++;
			if(decomp->counter == L)
			{
				decomp->ref_list = decomp->list_table[decomp->counter_list];
				decomp->ref_ok = 1;
			}
		}
		rohc_debugf(3, "new value of decompressor list counter: %d \n", decomp->counter);
	}
	if(mask != NULL)
		free(mask);
	return size;
error:
	return 0;
}

/**
 * @brief Get the size of the extension in bytes
 * @param ext The extension
 * @return The size
 */
int get_ip6_ext_size(const unsigned char * ext)
{
	int size = (*(ext+1) + 1 )*8;
	return size;
}

/**
 * @brief Decode an extension list type 3
 * @param decomp The list decompressor
 * @param packet The ROHC packet to decompress
 * @param gen_id The id of the current list
 * @param ps The ps field
 * @param m The m fiel
 * @param ref_id The id of the reference list
 * @return the size of the compressed list
 */
int decode_type_3(struct list_decomp * decomp,const unsigned char * packet, int gen_id, int ps, int m, int ref_id)
{
	int i;
	int index;
	int X;
	int size = 0;
	int size_header =0;
	int index_size = 0;
	int length;
	int bit;
	int j = 0;
	struct list_elt * elt;
	unsigned char * rem_mask = NULL;
	rem_mask = malloc(2*sizeof(unsigned char));
	unsigned char * ins_mask = NULL;
	ins_mask = malloc(2*sizeof(unsigned char));
	const unsigned char * data;
	unsigned char byte = 0;
	int index_nb;
	int size_ref_list;
	int size_l;
	int new_list = !check_id(decomp, gen_id);
	if(!check_id(decomp, ref_id))
		goto error;
	else
	{
		// update the list table
		if(decomp->ref_list->gen_id != ref_id)
		{
			for( i = 0; i < LIST_COMP_WINDOW; i++)
			{
				if(decomp->list_table[i] != NULL)
				{
					if(decomp->list_table[i]->gen_id < ref_id)
						empty_list(decomp->list_table[i]);
					if(decomp->list_table[i]->gen_id == ref_id)
						decomp->ref_list = decomp->list_table[i];
				}
			}
		}
		if(new_list)
		{
			decomp->ref_ok = 0;
			decomp->counter = 0;
			rohc_debugf(3, "creation of a new list\n");
			decomp->counter_list++;
			if(decomp->counter_list >= LIST_COMP_WINDOW)
				decomp->counter_list = 0;
			if(decomp->list_table[decomp->counter_list] == decomp->ref_list)
				decomp->counter_list++;
			if(decomp->list_table[decomp->counter_list] != NULL && 
			   decomp->list_table[decomp->counter_list]->first_elt != NULL)
			{
				empty_list(decomp->list_table[decomp->counter_list]);
			}
			else 
			{
				rohc_debugf(1, "creating compression list %d\n", decomp->counter_list);
				decomp->list_table[decomp->counter_list] = malloc(sizeof(struct c_list));
				if(decomp->list_table[decomp->counter_list] == NULL)
				{
					rohc_debugf(0, "cannot allocate memory for the compression list\n");
					goto error;
				}
				rohc_debugf(3, "value of gen_id : %d \n", gen_id);
				decomp->list_table[decomp->counter_list]->gen_id = gen_id;
				decomp->list_table[decomp->counter_list]->first_elt = NULL;
			}
			if(decomp->temp_list != NULL && decomp->temp_list->first_elt != NULL)
			{
				empty_list(decomp->temp_list);
			}
			else
			{
				rohc_debugf(1, "creating temp list\n");
				decomp->temp_list = malloc(sizeof(struct c_list));
				if(decomp->temp_list == NULL)
				{
					rohc_debugf(0, "cannot allocate memory for the temp list\n");
					goto error;
				}
				decomp->temp_list->gen_id = gen_id;
				decomp->temp_list->first_elt = NULL;
			}
		}

		// removal bit mask
		size_ref_list = size_list(decomp->ref_list);
		size_l = size_ref_list;
		rem_mask[0] = *packet;
		packet++;
		size++;
		rohc_debugf(3, "removal bit mask (first byte) = 0x%02x\n", rem_mask[0]);
		for(i = 0; i < MIN(8, size_ref_list); i++)
		{
			bit = get_bit_index(rem_mask[0], 7 - i);
			if(bit)
				size_l--;
		}
		if(ps)
		{
			rem_mask[1] = *packet;
			packet++;
			rohc_debugf(3, "removal bit mask (second byte) = 0x%02x\n", rem_mask[1]);
			if(size_ref_list > 8)
			{
				for(i = 0; i < MIN(8, size_ref_list - 8); i++)
				{
					bit = get_bit_index(rem_mask[1], 7 - i);
					if(bit)
						size_l--;
				}
			}
			size++;
		}
		else
		{
			rohc_debugf(3, "no second byte of removal bit mask\n");
		}

		// creation of the new list
		if(new_list)
		{
			for(i = 0; i < size_l ; i++)
			{
				if(i > 7)
					bit = get_bit_index(rem_mask[1], 15 - (i+j));
				else
					bit = get_bit_index(rem_mask[0], 7 - (i+j));
				if(!bit)
				{
					rohc_debugf(3, "take element #%d of reference list "
					            "as element #%d of temporary list\n",
					            i + j + 1, i + 1);
					elt = get_elt(decomp->ref_list, i + j);
					if(!insert_elt(decomp->temp_list, elt->item, i, elt->index_table))
						goto error;
				}
				else
				{
					rohc_debugf(3, "do not take element #%d of reference list\n",
					            i + j + 1);
					i--;
					j++;
				}
			}
			rohc_debugf(3, "size of new list after removal = %d elements\n", size_l);
		}

		// insertion bit mask
		// assessment of index number
		size_l = size_list(decomp->temp_list);
		index_nb = size_l;
		ins_mask[0] = *packet;
		packet++;
		rohc_debugf(3, "insertion bit mask (first byte) = 0x%02x\n", ins_mask[0]);
		for(i = 0; i < 8; i++)
		{
			bit = get_bit_index(ins_mask[0], i);
			if(bit)
				index_nb++;
		}
		size ++;
		if(ps)
		{
			ins_mask[1] = *packet;
			packet++;
			rohc_debugf(3, "insertion bit mask (second byte) = 0x%02x\n", ins_mask[1]);
			for(i = 0; i < 8; i++)
			{
				bit = get_bit_index(ins_mask[1], i);
				if(bit)
					index_nb++;
			}
			size++;
		}
		else
		{
			rohc_debugf(3, "no second byte of insertion bit mask\n");
		}
		j = 0;
		//assessment of the index list size
		if(!ps && (index_nb - 1 - size_l) % 2 == 0)
			index_size = (index_nb - 1 - size_l)/2;
		else if(!ps && (index_nb - 1 - size_l) % 2 != 0)
			index_size = (index_nb - size_l)/2;
		else if(ps)
			index_size = index_nb - size_l;
		//insertion of the elements in the new list
		size_header = size;
		for(i = 0; i < index_nb ; i++)
		{
			if(i > 7)
				bit = get_bit_index(ins_mask[1], 15 - i);
			else
				bit = get_bit_index(ins_mask[0], 7 - i);
			if(!bit && new_list)
			{
				rohc_debugf(3, "take element #%d of temporary list "
				            "as element #%d of new list\n", i - j + 1, i + 1);
				elt = get_elt(decomp->temp_list, i - j);
				if(!insert_elt(decomp->list_table[decomp->counter_list], 
						elt->item, i, elt->index_table))
				goto error;
			}
			else if(bit)
			{
				rohc_debugf(3, "value of ps :%d \n", ps);
				if(!ps) // index coded with 4 bits
				{
					rohc_debugf(3, "decode 4-bit XI list\n");

					if(j == 0)
					{
						byte |= m & 0x0f;
						X = GET_REAL(GET_BIT_3(&byte));
						index = GET_BIT_0_2(&byte);
						rohc_debugf(3, "decode first XI (X = %d, index = %d)\n", X, index);
						if (X)
						{
							length = decomp->get_ext_size(packet + index_size + size - size_header);
							if(new_list)
							{
								rohc_debugf(3, "extract %d-byte item\n", length);
								data = packet + index_size + size - size_header;
								decomp->create_item(data, length, index, decomp);
							}
							size += length;
						}
						else
						{
							if(!decomp->trans_table[index].known)
								goto error;
						}												
					}
					else if(j % 2 != 0)
					{
						X = GET_REAL(GET_BIT_7(packet + (j-1)/2));
						index = GET_BIT_4_6(packet + (j-1)/2);
						rohc_debugf(3, "decode XI #%d (X = %d, index = %d)\n", j, X, index);
						if(!decomp->check_index(decomp, index))
							goto error;
						if (X)
						{
							length = decomp->get_ext_size(packet + index_size + size - size_header);
							if(new_list)
							{
								rohc_debugf(3, "extract %d-byte item\n", length);
								data = packet + index_size + size - size_header;
								decomp->create_item(data, length, index, decomp);
							}
							size += length;
						}
						else
						{
							if(!decomp->trans_table[index].known)
								goto error;
						}
					}
					else
					{
						X = GET_REAL(GET_BIT_3(packet + (j-1)/2));
						index = GET_BIT_0_2(packet + (j-1)/2);
						rohc_debugf(3, "decode XI #%d (X = %d, index = %d)\n", j, X, index);
						if(!decomp->check_index(decomp, index))
							goto error;
						if (X)
						{
							length = decomp->get_ext_size(packet + index_size + size - size_header);
							if(new_list)
							{
								rohc_debugf(3, "extract %d-byte item\n", length);
								data = packet + index_size + size - size_header;
								decomp->create_item(data, length, index, decomp);
							}
							size += length;
						}
						else
						{
							if(!decomp->trans_table[index].known)
								goto error;
						}
					}
				}
				else // index coded with one byte
				{
					rohc_debugf(3, "decode 8-bit XI list\n");

					X = GET_REAL(GET_BIT_7(packet + j));
					index = GET_BIT_0_6(packet +j);
					rohc_debugf(3, "decode XI #%d (X = %d, index = %d)\n", j, X, index);
					if(!decomp->check_index(decomp, index))
						goto error;
					if (X)
					{
						length = decomp->get_ext_size(packet + index_size + size - size_header);
						if(new_list)
						{
							rohc_debugf(3, "extract %d-byte item\n", length);
							data = packet + index_size + size - size_header;
							decomp->create_item(data, length, index, decomp);
						}
						size += length;
					}
					else
					{
						if(!decomp->trans_table[index].known)
							goto error;
					}
				}
				if(new_list)
				{
					rohc_debugf(3, "take item #%d from packet as element #%d "
					            "of new list\n", j + 1, i + 1);
					if(!insert_elt(decomp->list_table[decomp->counter_list], 
							&(decomp->based_table[index]), i, index))
						goto error;
				}
				j++;
			}
		}
		if(decomp->counter < L)
		{
			decomp->ref_ok = 0;
			decomp->counter ++;
			if(decomp->counter == L)
			{
				decomp->ref_list = decomp->list_table[decomp->counter_list];
				decomp->ref_ok = 1;
			}
		}
		rohc_debugf(3, "new value of decompressor list counter: %d \n", decomp->counter);
	}
	if (rem_mask != NULL)
		free(rem_mask);
	if (ins_mask != NULL)
		free(ins_mask);
	return size + index_size;
error:
	return 0;
}

/**
 * @brief Get the bit in the byte at the specified index
 * @param byte the byte to analyse
 * @param index the specified index
 * @return the bit
 */
int get_bit_index(unsigned char byte, int index)
{
	int bit;
	switch (index)
	{
		case 0:
			bit = GET_BIT_0(&byte);
			break;
		case 1:
			bit = GET_BIT_1(&byte) >> 1;
			break;
		case 2:
			bit = GET_BIT_2(&byte) >> 2;
			break;
		case 3:
			bit = GET_BIT_3(&byte) >> 3;
			break;
		case 4:
			bit = GET_BIT_4(&byte) >> 4;
			break;
		case 5:
			bit = GET_BIT_5(&byte) >> 5;
			break;
		case 6:
			bit = GET_BIT_6(&byte) >> 6;
			break;
		case 7:
			bit = GET_BIT_7(&byte) >> 7;
			break;
		default:
			rohc_debugf(0, "there is no more bit in a byte \n");
			bit = -1;
			break;
	}
	return bit;
}

/**
 * @brief Decode one IR packet.
 *
 * This function is one of the functions that must exist in one profile for the
 * framework to work.
 *
 * @param decomp          The ROHC decompressor
 * @param context         The decompression context
 * @param rohc_packet     The ROHC packet to decode
 * @param rohc_length     The length of the ROHC packet to decode
 * @param large_cid_len   The length of the large CID field
 * @param is_addcid_used  Whether the add-CID field is present or not
 * @param dest            The decoded IP packet
 * @return                The length of the uncompressed IP packet
 *                        or ROHC_ERROR if an error occurs
 */
int d_generic_decode_ir(struct rohc_decomp *decomp,
                        struct d_context *context,
                        const unsigned char *const rohc_packet,
                        const unsigned int rohc_length,
                        int large_cid_len,
                        int is_addcid_used,
                        unsigned char *dest)
{
	struct d_generic_context *g_context = context->specific;
	struct d_generic_changes *last1 = g_context->last1;
	struct d_generic_changes *last2 = g_context->last2;
	struct d_generic_changes *active1 = g_context->active1;
	struct d_generic_changes *active2 = g_context->active2;

	/* lengths of ROHC and uncompressed headers to be computed during parsing */
	unsigned int rohc_header_len = 0;
	unsigned int uncomp_header_len = 0;

	/* remaining ROHC data not parsed yet */
	const unsigned char *rohc_remain_data = rohc_packet;
	unsigned int rohc_remain_len = rohc_length;

	/* ROHC and uncompressed payloads (they are the same) */
	const unsigned char *payload_data;
	unsigned int payload_len;

	int dynamic_present;
	int size;
	unsigned int protocol;
	int multiple_ip;

	rohc_debugf(2, "decode an IR packet\n");

	/* set the packet type */
	g_context->packet_type = PACKET_IR;

	g_context->current_packet_time = get_microseconds();

	/* is the dynamic flag set ? */
	dynamic_present = GET_BIT_0(rohc_remain_data);

	/* skip the first bytes:
	 * 	IR type + Profile ID + CRC (+ eventually CID bytes) */
	rohc_remain_data += 3 + large_cid_len;
	rohc_remain_len -= 3 + large_cid_len;
	rohc_header_len += 3 + large_cid_len;

	/* decode the static part of the outer header */
	size = d_decode_static_ip(rohc_remain_data, rohc_remain_len, active1);
	if(size == -1)
	{
		rohc_debugf(0, "cannot decode the outer IP static part\n");
		goto error;
	}
	rohc_remain_data += size;
	rohc_remain_len -= size;
	rohc_header_len += size;

	/* check the version of the outer IP header against the context if the IR
	 * packet is not the first ROHC packet processed by the context */
	if(g_context->first_packet_processed &&
	   ip_get_version(&active1->ip) != ip_get_version(&last1->ip))
	{
		rohc_debugf(0, "IP version mismatch (packet = %d, context = %d)\n",
		            ip_get_version(&active1->ip), ip_get_version(&last1->ip));
		goto error;
	}

	/* check for the presence of a second IP header */
	protocol = ip_get_protocol(&active1->ip);
	if(protocol == IPPROTO_IPIP || protocol == IPPROTO_IPV6)
	{
		multiple_ip = 1;
		rohc_debugf(1, "second IP header detected\n");
	}
	else
		multiple_ip = 0;

	/* check the number of IP headers against the context if the IR packet is
	 * not the first ROHC packet processed by the context, otherwise initialize
	 * the context */
	if(g_context->first_packet_processed &&
	   multiple_ip != g_context->multiple_ip)
	{
		rohc_debugf(0, "number of IP headers mismatch (packet = %d, "
		            "context = %d)\n", multiple_ip, g_context->multiple_ip);
		goto error;
	}
	else
		g_context->multiple_ip = multiple_ip;
	
	/* decode the static part of the inner IP header
	 * if multiple IP headers */
	if(g_context->multiple_ip)
	{
		size = d_decode_static_ip(rohc_remain_data, rohc_remain_len, active2);
		if(size == -1)
		{
			rohc_debugf(0, "cannot decode the inner IP static part\n");
			goto error;
		}
		rohc_remain_data += size;
		rohc_remain_len -= size;
		rohc_header_len += size;

		/* check the version of the inner IP header against the context if the IR
		 * packet is not the first ROHC packet processed by the context */
		if(g_context->first_packet_processed &&
		   ip_get_version(&active2->ip) != ip_get_version(&last2->ip))
		{
			rohc_debugf(0, "IP version mismatch (packet = %d, context = %d)\n",
			            ip_get_version(&active2->ip), ip_get_version(&last2->ip));
			goto error;
		}
	
		/* update the next header protocol */
		protocol = ip_get_protocol(&active2->ip);
	}

	/* decode the static part of the next header header if necessary */
	if(g_context->decode_static_next_header != NULL)
	{
		/* check the next header protocol against the context if the IR packet is
		 * not the first ROHC packet processed by the context, otherwise
		 * initialize the context */
		if(g_context->first_packet_processed &&
		   protocol != g_context->next_header_proto)
		{
			rohc_debugf(0, "next header protocol mismatch (packet = %d, "
			            "context = %d)\n", protocol,
			            g_context->next_header_proto);
			goto error;
		}

		size = g_context->decode_static_next_header(g_context, rohc_remain_data,
		                                            rohc_remain_len,
		                                            active1->next_header);
		if(size == -1)
		{
			rohc_debugf(0, "cannot decode the next header static part\n");
			goto error;
		}
		rohc_remain_data += size;
		rohc_remain_len -= size;
		rohc_header_len += size;
	}

	/* decode the dynamic part of the ROHC packet */
	if(dynamic_present)
	{
		/* decode the dynamic part of the outer IP header */
		size = d_decode_dynamic_ip(rohc_remain_data, rohc_remain_len,
		                           active1, g_context->list_decomp1);
		if(size == -1)
		{
			rohc_debugf(0, "cannot decode the inner IP dynamic part\n");
			goto error;
		}
		rohc_remain_data += size;
		rohc_remain_len -= size;
		rohc_header_len += size;

		/* decode the dynamic part of the inner IP header */
		if(g_context->multiple_ip)
		{
			size = d_decode_dynamic_ip(rohc_remain_data, rohc_remain_len,
			                           active2, g_context->list_decomp2);
			if(size == -1)
			{
				rohc_debugf(0, "cannot decode the outer IP dynamic part\n");
				goto error;
			}
			rohc_remain_data += size;
			rohc_remain_len -= size;
			rohc_header_len += size;
		}

		/* decode the dynamic part of the next header header if necessary */
		if(g_context->decode_dynamic_next_header != NULL)
		{
			size = g_context->decode_dynamic_next_header(g_context, rohc_remain_data,
			                                             rohc_remain_len,
			                                             active1->next_header);
			if(size == -1)
			{
				rohc_debugf(0, "cannot decode the next header dynamic part\n");
				goto error;
			}
			rohc_remain_data += size;
			rohc_remain_len -= size;
			rohc_header_len += size;
		}

		/* reset the correction counter */
		g_context->correction_counter = 0;

		/* set the state to Full Context */
		context->state = FULL_CONTEXT;
	}
	else if(context->state != FULL_CONTEXT)
	{
		/* in 'Static Context' or 'No Context' state and the packet does not
		 * contain a dynamic part */
		rohc_debugf(0, "receive IR packet without a dynamic part, but not "
		               "in Full Context state\n");
		return ROHC_ERROR;
	}

	/* ROHC IR header is now fully decoded */
	payload_data = rohc_remain_data;
	payload_len = rohc_remain_len;

	/* build the IP headers */
	if(g_context->multiple_ip)
	{
		/* build the outer IP header */
		size = build_uncompressed_ip(active1, dest, payload_len +
		                             ip_get_hdrlen(&active2->ip) +
		                             active1->next_header_len +
		                             active2->size_list, 
		                             g_context->list_decomp1);
		dest += size;
		uncomp_header_len += size;

		/* build the inner IP header */
		size = build_uncompressed_ip(active2, dest, payload_len +
		                             active2->next_header_len,
		                             g_context->list_decomp2);
		dest += size;
		uncomp_header_len += size;
	}
	else
	{
		/* build the single IP header */
		size = build_uncompressed_ip(active1, dest, payload_len +
		                             active1->next_header_len,
		                             g_context->list_decomp1);
		dest += size;
		uncomp_header_len += size;
	}

	/* build the next header if necessary */
	if(g_context->build_next_header != NULL)
	{
		size = g_context->build_next_header(g_context, active1, dest, payload_len);
		dest += size;
		uncomp_header_len += size;
	}

	/* synchronize the IP header changes */
	synchronize(g_context);

	/* the first packet is now processed */
	if(!g_context->first_packet_processed)
		g_context->first_packet_processed = 1;

	/* update the inter-packet variable */
	update_inter_packet(g_context);

	/* payload */
	rohc_debugf(3, "ROHC payload (length = %u bytes) starts at offset %u\n",
	            payload_len, rohc_header_len);
	if((rohc_header_len + payload_len) != rohc_length)
	{
		rohc_debugf(0, "ROHC IR header (%u bytes) and payload (%u bytes) "
		            "do not match the full ROHC IR packet (%u bytes)\n",
		            rohc_header_len, payload_len, rohc_length);
		goto error;
	} 
	if(payload_len != 0)
	{
		memcpy(dest, payload_data, payload_len);
	}

	/* statistics */
	context->header_compressed_size += is_addcid_used + rohc_header_len;
	c_add_wlsb(context->header_16_compressed, 0, 0, is_addcid_used + rohc_header_len);
	context->header_uncompressed_size += uncomp_header_len;
	c_add_wlsb(context->header_16_uncompressed, 0, 0, uncomp_header_len);

	return (uncomp_header_len + payload_len);

error:
	return ROHC_ERROR;
}


/**
 * @brief Decode the IP static part of a ROHC packet.
 *
 * See 5.7.7.3 and 5.7.7.4 in RFC 3095 for details.
 *
 * @param packet The ROHC packet to decode
 * @param length The length of the ROHC packet
 * @param info   The decoded IP header information
 * @return       The number of bytes read in the ROHC packet,
 *               -1 in case of failure
 */
int d_decode_static_ip(const unsigned char *packet,
                       const unsigned int length,
                       struct d_generic_changes *info)
{
	unsigned int ip_version;
	int read; /* number of bytes read from the packet */

	/* check the minimal length to decode the IP version */
	if(length < 1)
	{
		rohc_debugf(0, "ROHC packet too small (len = %u)\n", length);
		goto error;
	}

	/* retrieve the IP version */
	ip_version = GET_BIT_4_7(packet);

	/* reject non IPv4/IPv6 packets */
	if(ip_version != IPV4 && ip_version != IPV6)
	{
		rohc_debugf(0, "wrong IP version (%d)\n", ip_version);
		goto error;
	}

	/* create a new empty IP packet with no payload */
	ip_new(&info->ip, ip_version);

	/* decode the static part of the IP header depending on the IP version */
	if(ip_version == IPV4)
		read = d_decode_static_ip4(packet, length, &info->ip);
	else /* IPV6 */
		read = d_decode_static_ip6(packet, length, &info->ip);

	return read;

error:
	return -1;
}


/**
 * @brief Decode the IPv4 static part of a ROHC packet.
 *
 * See 5.7.7.4 in RFC 3095 for details.
 *
 * @param packet The ROHC packet to decode
 * @param length The length of the ROHC packet
 * @param ip     The decoded IP packet
 * @return       The number of bytes read in the ROHC packet,
 *               -1 in case of failure
 */
int d_decode_static_ip4(const unsigned char *packet,
                        const unsigned int length,
                        struct ip_packet *ip)
{
	int read = 0; /* number of bytes read from the packet */
	unsigned int version;

	/* check the minimal length to decode the IPv4 static part */
	if(length < 10)
	{
		rohc_debugf(0, "ROHC packet too small (len = %u)\n", length);
		goto error;
	}

	/* read the IP version */
	version = GET_BIT_4_7(packet);
	if(version != IPV4 || ip->version != IPV4)
	{
		rohc_debugf(0, "wrong IP version (%d)\n", version);
		goto error;
	}
	rohc_debugf(3, "IP Version = %d\n", version);
	packet++;
	read++;

	/* read the protocol number */
	ip_set_protocol(ip, GET_BIT_0_7(packet));
	rohc_debugf(3, "Protocol = 0x%02x\n", ip_get_protocol(ip));
	packet++;
	read++;

	/* read the source IP address */
	ip_set_saddr(ip, packet);
	rohc_debugf(3, "Source Address = 0x%08x\n", ipv4_get_saddr(ip));
	packet += 4;
	read += 4;

	/* read the destination IP address */
	ip_set_daddr(ip, packet);
	rohc_debugf(3, "Destination Address = 0x%08x\n", ipv4_get_daddr(ip));
	packet += 4;
	read += 4;

	return read;

error:
	return -1;
}


/**
 * @brief Decode the IPv6 static part of a ROHC packet.
 *
 * See 5.7.7.3 in RFC 3095 for details.
 *
 * @param packet The ROHC packet to decode
 * @param length The length of the ROHC packet
 * @param ip     The decoded IP packet
 * @return       The number of bytes read in the ROHC packet,
 *               -1 in case of failure
 */
int d_decode_static_ip6(const unsigned char *packet,
                        const unsigned int length,
                        struct ip_packet *ip)
{
	int read = 0; /* number of bytes read from the packet */
	unsigned int version;

	/* check the minimal length to decode the IPv6 static part */
	if(length < 36)
	{
		rohc_debugf(0, "ROHC packet too small (len = %u)\n", length);
		goto error;
	}

	/* read the IP version */
	version = GET_BIT_4_7(packet);
	if(version != IPV6 || ip->version != IPV6)
	{
		rohc_debugf(0, "wrong IP version (%d)\n", version);
		goto error;
	}
	rohc_debugf(3, "IP Version = %d\n", version);

	/* read the flow label */
	ipv6_set_flow_label(ip, (GET_BIT_0_3(packet) << 16) |
	                        (GET_BIT_0_7(packet + 1) << 8) |
	                        GET_BIT_0_7(packet + 2));
	rohc_debugf(3, "Flow Label = 0x%05x\n", ipv6_get_flow_label(ip));
	packet += 3;
	read += 3;

	/* read the next header value */	
	ip_set_protocol(ip, GET_BIT_0_7(packet));
	rohc_debugf(3, "Next Header = 0x%02x\n", ip->header.v6.ip6_nxt);
	packet++;
	read++;

	/* read the source IP address */
	ip_set_saddr(ip, packet);
	rohc_debugf(3, "Source Address = " IPV6_ADDR_FORMAT "\n",
	            IPV6_ADDR(ipv6_get_saddr(ip)));
	packet += 16;
	read += 16;

	/* read the destination IP address */
	ip_set_daddr(ip, packet);
	rohc_debugf(3, "Destination Address = " IPV6_ADDR_FORMAT "\n",
	            IPV6_ADDR(ipv6_get_daddr(ip)));
	packet += 16;
	read += 16;

	return read;

error:
	return -1;
}


/**
 * @brief Decode the IP dynamic part of a ROHC packet.
 *
 * See 5.7.7.3 and 5.7.7.4 in RFC 3095 for details.
 *
 * @param packet The ROHC packet to decode
 * @param length The length of the ROHC packet
 * @param info   The decoded IP header information
 * @param decomp The list decompressor (only for IPv6)
 * @return       The number of bytes read in the ROHC packet,
 *               -1 in case of failure
 */
int d_decode_dynamic_ip(const unsigned char *packet,
                        unsigned int length,
                        struct d_generic_changes *info, 
                        struct list_decomp *decomp)
{
	int read; /* number of bytes read from the packet */

	/* decode the dynamic part of the IP header depending on the IP version */
	if(ip_get_version(&info->ip) == IPV4)
		read = d_decode_dynamic_ip4(packet, length, &info->ip,
		                            &info->rnd, &info->nbo);
	else /* IPV6 */
		read = d_decode_dynamic_ip6(packet, length, &info->ip, decomp, info);
	
	return read;
}


/**
 * @brief Decode the IPv4 dynamic part of a ROHC packet.
 *
 * See 5.7.7.4 in RFC 3095 for details. Generic extension header list is not
 * managed yet.
 *
 * @param packet The ROHC packet to decode
 * @param length The length of the ROHC packet
 * @param ip     The decoded IP packet
 * @param rnd    Boolean to store whether the IP-ID is random or not
 * @param nbo    Boolean to store whether the IP-ID is in NBO or not
 * @return       The number of bytes read in the ROHC packet,
 *               -1 in case of failure
 */
int d_decode_dynamic_ip4(const unsigned char *packet,
                         unsigned int length,
                         struct ip_packet *ip,
                         int *rnd, int *nbo)
{
	int read = 0; /* number of bytes read from the packet */

	/* check the minimal length to decode the IPv4 dynamic part */
	if(length < IPV4_DYN_PART_SIZE)
	{
		rohc_debugf(0, "ROHC packet too small (len = %u)\n", length);
		goto error;
	}

	/* read the TOS field */
	ip_set_tos(ip, GET_BIT_0_7(packet));
	rohc_debugf(3, "TOS = 0x%02x\n", ip_get_tos(ip));
	packet++;
	read++;

	/* read the TTL field */
	ip_set_ttl(ip, GET_BIT_0_7(packet));
	rohc_debugf(3, "TTL = 0x%02x\n", ip_get_ttl(ip));
	packet++;
	read++;

	/* read the IP-ID field */
	ipv4_set_id(ip, GET_NEXT_16_BITS(packet));
	rohc_debugf(3, "IP-ID = 0x%04x\n", ntohs(ipv4_get_id(ip)));
	packet += 2;
	read += 2;

	/* read the DF flag */
	ipv4_set_df(ip, GET_REAL(GET_BIT_7(packet)));

	/* read the RND flag */
	*rnd = GET_REAL(GET_BIT_6(packet));

	/* read the NBO flag */
	*nbo = GET_REAL(GET_BIT_5(packet));
	rohc_debugf(3, "DF = %d, RND = %d, NBO = %d\n",
	            ipv4_get_df(ip), *rnd, *nbo);
	packet++;
	read++;

	/* generic extension header list is not managed yet,
	   ignore the byte which should be set to 0 */
	if(GET_BIT_0_7(packet) != 0x00)
	{
		rohc_debugf(0, "generic extension header list not supported yet\n");
		goto error;
	}
	packet++;
	read++;

	return read;

error:
	return -1;
}


/**
 * @brief Decode the IPv6 dynamic part of a ROHC packet.
 *
 * See 5.7.7.3 in RFC 3095 for details. Generic extension header list is not
 * managed yet.
 *
 * @param packet The ROHC packet to decode
 * @param length The length of the ROHC packet
 * @param ip     The decoded IP packet
 * @param decomp The list decompressor
 * @param info   The decoded IP header information 
 * @return       The number of bytes read in the ROHC packet,
 *               -1 in case of failure
 */
int d_decode_dynamic_ip6(const unsigned char *packet,
                         unsigned int length,
                         struct ip_packet *ip,
                         struct list_decomp *decomp,
                         struct d_generic_changes *info)
{
	int read = 0; /* number of bytes read from the packet */
	struct c_list * list;
	int i;
	struct list_elt * elt;
	int length_list = 0; // number of element in reference list
	int size = 0; // size of the list

	/* check the minimal length to decode the IPv6 dynamic part */
	if(length < 2)
	{
		rohc_debugf(0, "ROHC packet too small (len = %u)\n", length);
		goto error;
	}

	/* read the TC field */
	ip_set_tos(ip, GET_BIT_0_7(packet));
	rohc_debugf(3, "TC = 0x%02x\n", ip_get_tos(ip));
	packet++;
	read++;

	/* read the HL field */
	ip_set_ttl(ip, GET_BIT_0_7(packet));
	rohc_debugf(3, "HL = 0x%02x\n", ip_get_ttl(ip));
	packet++;
	read++;
	
	/* generic extension header list */
	if(!decomp->size_ext)
		goto error;
	else
	{
		read += decomp->size_ext;
		if(decomp->list_decomp)
		{
			if(decomp->ref_ok)
				list = decomp->ref_list;
			else
				list = decomp->list_table[decomp->counter_list];
	
			if(list->first_elt != NULL)
				length_list = size_list(list);
			for(i = 0; i < length_list; i++)
			{
				elt = get_elt(list, i);
				size += elt->item->length;
			}
			info->size_list = size;
		}
	}
	return read;

error:
	return -1;
}


/**
 * @brief Find the length of the IR header.
 *
 * This function is one of the functions that must exist in one profile for the
 * framework to work.
 *
 * \verbatim

 Basic structure of the IR packet (5.7.7.1):

      0   1   2   3   4   5   6   7
     --- --- --- --- --- --- --- ---
 1  |         Add-CID octet         |  if for small CIDs and CID != 0
    +---+---+---+---+---+---+---+---+
 2  | 1   1   1   1   1   1   0 | D |
    +---+---+---+---+---+---+---+---+
    |                               |
 3  /    0-2 octets of CID info     /  1-2 octets if for large CIDs
    |                               |
    +---+---+---+---+---+---+---+---+
 4  |            Profile            |  1 octet
    +---+---+---+---+---+---+---+---+
 5  |              CRC              |  1 octet
    +---+---+---+---+---+---+---+---+
    |                               |
 6  |         Static chain          |  variable length
    |                               |
    +---+---+---+---+---+---+---+---+
    |                               |
 7  |         Dynamic chain         |  present if D = 1, variable length
    |                               |
    +---+---+---+---+---+---+---+---+
 8  |             SN                |  2 octets if not RTP
    +---+---+---+---+---+---+---+---+
    |                               |
 9  |           Payload             |  variable length
    |                               |
     - - - - - - - - - - - - - - - -

\endverbatim
 *
 * The function computes the length of the fields 2 + 4-7, ie. the first byte,
 * the Profile and CRC fields and the static and dynamic chains (outer and inner
 * IP headers).
 *
 * @param context         The decompression context
 * @param packet          The pointer on the IR packet minus the Add-CID byte
 *                        (ie. the field 2 in the figure)
 * @param plen            The length of the IR packet minus the Add-CID byte
 * @param large_cid_len   The size of the large CID field
 *                        (ie. the field 3 in the figure)
 * @return                The length of the IR header,
 *                        0 if an error occurs
 */
unsigned int d_generic_detect_ir_size(struct d_context *context,
                                      unsigned char *packet,
                                      unsigned int plen,
                                      unsigned int large_cid_len)
{
	struct d_generic_context *g_context = context->specific;
	unsigned int length = 0;
	int ip_offset;
	int d;
	unsigned int ip_version, ip2_version = 0;
	unsigned int proto;

	/* skip:
	 *  - the first byte of the ROHC packet (field 2)
	 *  - the Profile byte (field 4)
	 *  - the CRC byte (field 5) */
	length += 3;

	/* determine the position of the first IP version field: the second byte
	 * is the Profile byte (field 4) and we must skip the Profile byte (field 4)
	 * and the CRC byte (field 5) */
	ip_offset = large_cid_len + length;

	/* check if IR packet is large enough to contain an IP version field */
	if(ip_offset >= plen)
	{
		rohc_debugf(0, "ROHC packet too small for outer IP version field "
		               "(len = %u)\n", plen);
		goto error;
	}

	/* check IP version */
	ip_version = (packet[ip_offset] >> 4) & 0x0f;
	if(ip_version != IPV4 && ip_version != IPV6)
	{
		rohc_debugf(0, "bad outer IP version (%u)\n", ip_version);
		goto error;
	}

	/* IP static part (see 5.7.7.3 & 5.7.7.4 in RFC 3095) */ 
	if(ip_version == IPV4)
		length += 10;
	else /* IPv6 */
		length += 36;

	/* check if IR packet is large enough to contain an IP protocol field */
	if(ip_offset + (ip_version == IPV4 ? 1 : 3) >= plen)
	{
		rohc_debugf(0, "ROHC packet too small for protocol field (len = %u)\n",
		            plen);
		goto error;
	}

	/* analyze the second header if present */
	proto = packet[ip_offset + (ip_version == IPV4 ? 1 : 3)];
	if(proto == IPPROTO_IPIP || proto == IPPROTO_IPV6)
	{
		rohc_debugf(2, "inner IP header detected in static chain\n");

		/* change offset to point on the second IP header
		 * (substract 1 because of the first byte) */
		ip_offset = large_cid_len + length;

		/* check if IR packet is large enough to contain an IP version field */
		if(ip_offset >= plen)
		{
			rohc_debugf(0, "ROHC packet too small for inner IP version field "
			               "(len = %u)\n", plen);
			goto error;
		}

		/* check IP version */
		ip2_version = (packet[ip_offset] >> 4) & 0x0f;
		if(ip2_version != IPV4 && ip2_version != IPV6)
		{
			rohc_debugf(0, "bad inner IP version (%u)\n", ip2_version);
			goto error;
		}

		/* IP static part (see 5.7.7.3 & 5.7.7.4 in RFC 3095) */ 
		if(ip2_version == IPV4)
			length += 10;
		else /* IPv6 */
			length += 36;
	}

	/* IP dynamic part if included (see 5.7.7.3 & 5.7.7.4 in RFC 3095) */
	d = GET_REAL(GET_BIT_0(packet));
	if(d)
	{
		unsigned int ext_list_offset;

		rohc_debugf(2, "dynamic chain detected\n");

		/* IP dynamic part of the outer header */
		if(ip_version == IPV4)
		{
			length += IPV4_DYN_PART_SIZE;
		}
		else /* IPv6 */
		{

			/* IPv6 dynamic chain (constant part) */
			length += 2;

			/* IPv6 dynamic chain (variable part): IPv6 extensions list */
			ext_list_offset = large_cid_len + length +
			                  context->profile->get_static_part();
			g_context->list_decomp1->size_ext = 
				d_algo_list_decompress(g_context->list_decomp1,
				                       packet + ext_list_offset);
			rohc_debugf(1, "IPv6 extensions list in outer IPv6 dynamic "
			            "chain = %d bytes\n", g_context->list_decomp1->size_ext);
			length += g_context->list_decomp1->size_ext;
		}

		/* IP dynamic part of the inner header if present */
		if(proto == IPPROTO_IPIP || proto == IPPROTO_IPV6)
		{
			rohc_debugf(1, "inner IP header detected in dynamic chain\n");

			if(ip2_version == IPV4)
			{
				length += IPV4_DYN_PART_SIZE;
			}
			else /* IPv6 */
			{
				/* IPv6 dynamic chain (constant part) */
				length += 2;

				/* IPv6 dynamic chain (variable part): IPv6 extensions list */
				ext_list_offset = large_cid_len + length +
				                  context->profile->get_static_part();
				g_context->list_decomp2->size_ext =
					d_algo_list_decompress(g_context->list_decomp2,
					                       packet + ext_list_offset);
				rohc_debugf(1, "IPv6 extensions list in inner IPv6 dynamic chain "
				            "= %d bytes\n", g_context->list_decomp2->size_ext);
				length += g_context->list_decomp2->size_ext;
			}
		}
	}

	rohc_debugf(1, "length of fields 2 + 4-7 = %u bytes\n", length);

	return length;

error:
	return 0;
}


/**
 * @brief Find the length of the IR-DYN header.
 * 
 * This function is one of the functions that must exist in one profile for the
 * framework to work.
 *
 * \verbatim

 Basic structure of the IR-DYN packet (5.7.7.2):

      0   1   2   3   4   5   6   7
     --- --- --- --- --- --- --- ---
 1  :         Add-CID octet         : if for small CIDs and CID != 0
    +---+---+---+---+---+---+---+---+
 2  | 1   1   1   1   1   0   0   0 | IR-DYN packet type
    +---+---+---+---+---+---+---+---+
    :                               :
 3  /     0-2 octets of CID info    / 1-2 octets if for large CIDs
    :                               :
    +---+---+---+---+---+---+---+---+
 4  |            Profile            | 1 octet
    +---+---+---+---+---+---+---+---+
 5  |              CRC              | 1 octet
    +---+---+---+---+---+---+---+---+
    |                               |
 6  /         Dynamic chain         / variable length
    |                               |
    +---+---+---+---+---+---+---+---+
 7  |             SN                | 2 octets if not RTP
    +---+---+---+---+---+---+---+---+
    :                               :
 8  /           Payload             / variable length
    :                               :
     - - - - - - - - - - - - - - - -

\endverbatim
 *
 * The function computes the length of the fields 2 + 4-7, ie. the first byte,
 * the Profile and CRC fields and the dynamic chains (outer and inner IP
 * headers).
 * 
 * @param context         The decompression context
 * @param packet          The IR-DYN packet after the Add-CID byte if present
 *                        (ie. field 2 in the figure)
 * @param plen            The length of the IR-DYN packet minus the Add-CID byte
 * @param large_cid_len   The size of the large CID field
 *                        (ie. field 3 in the figure)
 * @return                The length of the IR-DYN header,
 *                        0 if an error occurs
 */
unsigned int d_generic_detect_ir_dyn_size(struct d_context *context,
                                          unsigned char *packet,
                                          unsigned int plen,
                                          unsigned int large_cid_len)
{
	struct d_generic_context *g_context = context->specific;
	unsigned int length = 0;
	unsigned int protocol;
	ip_version version, version2;
	unsigned int ext_list_offset;

	/* skip:
	 *  - the first byte of the ROHC packet (field 2)
	 *  - the Profile byte (field 4)
	 *  - the CRC byte (field 5) */
	length += 3;

	/* get the IP version of the outer header */
	version = ip_get_version(&g_context->active1->ip);
	
	/* IP dynamic part of the outer header
	 * (see 5.7.7.3 & 5.7.7.4 in RFC 3095) */
	if(version == IPV4)
	{
		length += IPV4_DYN_PART_SIZE;
	}
	else /* IPV6 */
	{
		length += 2;
		ext_list_offset = large_cid_len + length;
		g_context->list_decomp1->size_ext =
			d_algo_list_decompress(g_context->list_decomp1,
			                       packet + ext_list_offset);
		length += g_context->list_decomp1->size_ext;
	}

	/* analyze the second header if present */
	protocol = ip_get_protocol(&g_context->active1->ip);
	if(protocol == IPPROTO_IPIP || protocol == IPPROTO_IPV6)
	{
		/* get the IP version of the inner header */
		version2 = ip_get_version(&g_context->active2->ip);

		/* IP dynamic part of the inner header
		 * (see 5.7.7.3 & 5.7.7.4 in RFC 3095) */
		if(version2 == IPV4)
		{
			length += IPV4_DYN_PART_SIZE;
		}
		else /* IPv6 */
		{
			length += 2;
			ext_list_offset = large_cid_len + length;
			g_context->list_decomp2->size_ext =
				d_algo_list_decompress(g_context->list_decomp2,
				                       packet + ext_list_offset);
			length += g_context->list_decomp2->size_ext;
		}
	}

	return length;
}


/**
 * @brief Decode one IR-DYN, UO-0, UO-1 or UOR-2 packet, but not IR packet.
 *
 * This function is one of the functions that must exist in one profile for the
 * framework to work.
 *
 * @param decomp      The ROHC decompressor
 * @param context     The decompression context
 * @param rohc_packet The ROHC packet to decode
 * @param rohc_length The length of the ROHC packet
 * @param second_byte The offset for the second byte of the ROHC packet
 *                    (depends on the CID encoding and the packet type)
 * @param dest        OUT: The decoded IP packet
 * @return            The length of the uncompressed IP packet
 *                    or ROHC_ERROR if an error occurs
 *                    or ROHC_ERROR_CRC if a CRC error occurs
 */
int d_generic_decode(struct rohc_decomp *decomp,
                     struct d_context *context,
                     const unsigned char *const rohc_packet,
                     const unsigned int rohc_length,
                     int second_byte,
                     unsigned char *dest)
{
	struct d_generic_context *g_context = context->specific;
	int (*decode_packet)(struct rohc_decomp *decomp,
	                     struct d_context *context,
	                     const unsigned char *const packet,
	                     const unsigned int rohc_length,
	                     int second_byte,
	                     unsigned char *dest);
	int length = ROHC_ERROR;

	synchronize(g_context);
	g_context->current_packet_time = get_microseconds();

	/* check if the ROHC packet is large enough to read the second byte */
	if(second_byte >= rohc_length)
	{
		rohc_debugf(0, "ROHC packet too small (len = %u)\n", rohc_length);
		goto error;
	}

	/* ---- DEBUG ---- */
	struct d_generic_changes *active1 = g_context->active1;
	struct d_generic_changes *active2 = g_context->active2;
	struct d_generic_changes *last1 = g_context->last1;
	struct d_generic_changes *last2 = g_context->last2;

	if(ip_get_version(&last1->ip) == IPV4)
		rohc_debugf(2, "nbo = %d rnd = %d\n", last1->nbo, last1->rnd);
	if(g_context->multiple_ip && ip_get_version(&last2->ip) == IPV4)
			rohc_debugf(2, "multiple IP header: nbo2 = %d rnd2 = %d\n",
			            last2->nbo, last2->rnd);

	if(!cmp_generic_changes(active1, last1))
		rohc_debugf(0, "last1 and active1 structs are not synchronized\n");
	if(!cmp_generic_changes(active2, last2))
		rohc_debugf(0, "last2 and active2 structs are not synchronized\n");
	/* ---- DEBUG ---- */

	/* only the IR packet can be received in the No Context state,
	 * the IR-DYN, UO-0, UO-1 or UOR-2 can not. */
	if(context->state == NO_CONTEXT)
		goto error;

	/* parse the packet according to its type */
	switch(find_packet_type(decomp, context, rohc_packet, second_byte))
	{
		case PACKET_UO_0:
			g_context->packet_type = PACKET_UO_0;
			if(context->state == STATIC_CONTEXT)
				goto error;
			decode_packet = decode_uo0;
			break;

		case PACKET_UO_1:
			g_context->packet_type = PACKET_UO_1;
			if(context->state  == STATIC_CONTEXT)
				goto error;
			decode_packet = decode_uo1;
			break;

		case PACKET_UO_1_RTP:
			g_context->packet_type = PACKET_UO_1_RTP;
			decode_packet = decode_uo1;
			break;
		
		case PACKET_UO_1_TS:
			g_context->packet_type = PACKET_UO_1_TS;
			decode_packet = decode_uo1;
			break;

		case PACKET_UO_1_ID:
			g_context->packet_type = PACKET_UO_1_ID;
			if(context->state  == STATIC_CONTEXT)
				goto error;
			decode_packet = decode_uo1;
			break;

		case PACKET_UOR_2:
			g_context->packet_type = PACKET_UOR_2;
			decode_packet = decode_uor2;
			break;

		case PACKET_UOR_2_RTP:
			g_context->packet_type = PACKET_UOR_2_RTP;
			decode_packet = decode_uor2;
			break;
			
		case PACKET_UOR_2_TS:
			g_context->packet_type = PACKET_UOR_2_TS;
			decode_packet = decode_uor2;
			break;

		case PACKET_UOR_2_ID:
			g_context->packet_type = PACKET_UOR_2_ID;
			decode_packet = decode_uor2;
			break;
			
		case PACKET_IR_DYN:
			g_context->packet_type = PACKET_IR_DYN;
			decode_packet = decode_irdyn;
			break;

		default:
			rohc_debugf(0, "unknown packet type\n");
			goto error;
	}

	rohc_debugf(2, "decode the packet (type %d)\n", g_context->packet_type);
	length = decode_packet(decomp, context, rohc_packet, rohc_length,
	                       second_byte, dest);
#if RTP_BIT_TYPE
	// nothing to do
#else
	if(length == ROHC_NEED_REPARSE)
	{
		rohc_debugf(3, "trying to reparse the packet...\n");
		length = d_generic_decode(decomp, context, rohc_packet, rohc_length,
		                          second_byte, dest);
	}
	else if(length > 0)
	{
		rohc_debugf(2, "uncompressed packet length = %d bytes\n", length);
	}
#endif
error:
	return length;
}


/**
 * @brief Get the reference SN value of the context.
 *
 * This function is one of the functions that must exist in one profile for the
 * framework to work.
 *
 * @param context The decompression context
 * @return        The reference SN value
 */
int d_generic_get_sn(struct d_context *context)
{
	struct d_generic_context *g_context = context->specific;
	return d_get_lsb_ref(&g_context->sn);
}


/**
 * @brief Decode one UO-0 packet.
 *
 * Steps:
 *  A. Parsing of ROHC header
 *  B. Decode extracted bits
 *  C. Build uncompressed headers
 *  D. Check for correct decompression
 *  E. Update the compression context
 *
 * \verbatim

      0   1   2   3   4   5   6   7
     --- --- --- --- --- --- --- ---
 1  :         Add-CID octet         :                    |
    +---+---+---+---+---+---+---+---+                    |
 2  |   first octet of base header  |                    |
    +---+---+---+---+---+---+---+---+                    |
    :                               :                    |
 3  /   0, 1, or 2 octets of CID    /                    |
    :                               :                    |
    +---+---+---+---+---+---+---+---+                    |
    :   remainder of base header    :                    |
 4  /     see below for details     /                    |
    :                               :                    |
    +---+---+---+---+---+---+---+---+                    |
    :                               :                    |
 5  /           Extension           /                    |
    :                               :                    |
     --- --- --- --- --- --- --- ---                     |
    :                               :                    |
 6  +   IP-ID of outer IPv4 header  +
    :                               :     (see section 5.7 or [RFC-3095])
     --- --- --- --- --- --- --- ---
 7  /    AH data for outer list     /                    |
     --- --- --- --- --- --- --- ---                     |
    :                               :                    |
 8  +         GRE checksum          +                    |
    :                               :                    |
     --- --- --- --- --- --- --- ---                     |
    :                               :                    |
 9  +   IP-ID of inner IPv4 header  +                    |
    :                               :                    |
     --- --- --- --- --- --- --- ---                     |
 10 /    AH data for inner list     /                    |
     --- --- --- --- --- --- --- ---                     |
    :                               :                    |
 11 +         GRE checksum          +                    |
    :                               :                    |
     --- --- --- --- --- --- --- ---
    :            List of            :
 12 /        Dynamic chains         /  variable, given by static chain
    :   for additional IP headers   :  (includes no SN)
     --- --- --- --- --- --- --- ---

     --- --- --- --- --- --- --- ---
    :                               :  RTP/UDP profiles only [RFC-3095]
 13 +         UDP Checksum          +  2 octets,
    :                               :  if context(UDP Checksum) != 0
     --- --- --- --- --- --- --- ---

\endverbatim

Here are the first octet and remainder of UO-0 header:

\verbatim

 UO-0 (5.7.1)

      0   1   2   3   4   5   6   7
    +---+---+---+---+---+---+---+---+
 2  | 0 |      SN       |    CRC    |
    +===+===+===+===+===+===+===+===+

 Part 4 is empty.

\endverbatim
 *
 * Parts 7, 8, 10, 11 and 12 are not supported.
 * Parts 1 and 3 are parsed in the parent function.
 * Parts 2, 6 and 9 are parsed in this function.
 * Parts 4 and 5 do not exist in the UO-0 packet.
 * Part 13 is parsed in profile-specific function.
 *
 * @param decomp         The ROHC decompressor
 * @param context        The decompression context
 * @param rohc_packet    The ROHC packet to decode
 * @param rohc_length    The length of the ROHC packet
 * @param second_byte    The offset of the 2nd byte in the ROHC packet
 * @param uncomp_packet  OUT: The decoded IP packet
 * @return               The length of the uncompressed IP packet
 *                       ROHC_ERROR if an error occurs
 *                       ROHC_ERROR_CRC if a CRC error occurs
 */
int decode_uo0(struct rohc_decomp *decomp,
               struct d_context *context,
               const unsigned char *const rohc_packet,
               const unsigned int rohc_length,
               int second_byte,
               unsigned char *uncomp_packet)
{
	struct d_generic_context *const g_context = context->specific;

	/* Whether the current profile is RTP or not */
	const int is_rtp = (context->profile->id == ROHC_PROFILE_RTP);

	/* extracted bits and decoded value for SN */
	uint16_t sn_decoded;
	uint16_t sn_bits;
	size_t sn_bits_nr;

	/* decoded value for TS */
	uint32_t ts_decoded = 0; /* initialized only because of GCC warning */

	/* extracted bits and decoded value for outer IP-ID */
	uint16_t ip_id_decoded = 0; /* initialized only because of GCC warning */
	uint16_t ip_id_bits = 0;
	size_t ip_id_bits_nr = 0;

	/* extracted bits and decoded value for inner IP-ID */
	uint16_t ip_id2_decoded = 0; /* initialized only because of GCC warning */
	uint16_t ip_id2_bits = 0;
	size_t ip_id2_bits_nr = 0;

	/* CRC found in packet and computed one */
	uint8_t crc_packet;
	uint8_t crc_computed;

	/* remaining ROHC data not parsed yet and the length of the ROHC headers
	   (will be computed during parsing) */
	const unsigned char *rohc_remain_data;
	size_t rohc_remain_len;
	size_t rohc_header_len = 0;

	/* length of the uncompressed headers and pointers on uncompressed outer
	   IP, inner IP and next headers (will be computed during building) */
	size_t uncomp_header_len;
	unsigned char *ip_hdr;
	unsigned char *ip2_hdr;
	unsigned char *next_header;

	/* ROHC and uncompressed payloads (they are the same) */
	const unsigned char *payload_data;
	unsigned int payload_len;

	int size;


	if(g_context->active1->complist)
		g_context->list_decomp1->ref_ok = 1;
	if(g_context->multiple_ip && g_context->active2->complist)
		g_context->list_decomp2->ref_ok = 1;


	/* A. Parsing of ROHC header
	 *
	 * Let's parse fields 2 to 13.
	 */

	rohc_remain_data = rohc_packet;
	rohc_remain_len = rohc_length;

	/* check if the ROHC packet is large enough to read the second byte */
	if(rohc_remain_len <= second_byte)
	{
		rohc_debugf(0, "ROHC packet too small (len = %u)\n", rohc_remain_len);
		goto error;
	}

	/* part 2: 1-bit "0" + 4-bit SN + 3-bit CRC */
	assert(GET_BIT_7(rohc_remain_data) == 0);
	sn_bits = GET_BIT_3_6(rohc_remain_data);
	sn_bits_nr = 4;
	rohc_debugf(3, "%u SN bits = 0x%x\n", sn_bits_nr, sn_bits);
	crc_packet = GET_BIT_0_2(rohc_remain_data);
	rohc_debugf(3, "CRC-3 found in packet = 0x%02x\n", crc_packet);
	/* part 3: large CID (handled elsewhere) */
	/* first byte read, second byte is part 4 */
	rohc_remain_data += second_byte;
	rohc_remain_len -= second_byte;
	rohc_header_len += second_byte;

	/* part 4: no remainder of base header for UO-0 packet */
	/* part 5: no extension for UO-0 packet */

	/* part 6: extract 16 outer IP-ID bits in case the outer IP-ID is random */
	if(ip_get_version(&g_context->active1->ip) == IPV4 && g_context->active1->rnd)
	{
		/* outer IP-ID is random, read its full 16-bit value */

		/* check if the ROHC packet is large enough to read the outer IP-ID */
		if(rohc_remain_len < 2)
		{
			rohc_debugf(0, "ROHC packet too small for random outer IP-ID bits "
			            "(len = %u)\n", rohc_remain_len);
			goto error;
		}

		/* retrieve the full outer IP-ID value */
		ip_id_bits = ntohs(GET_NEXT_16_BITS(rohc_remain_data));
		ip_id_bits_nr = 16;
		rohc_debugf(3, "%u outer IP-ID bits = 0x%x\n", ip_id_bits_nr, ip_id_bits);

		rohc_remain_data += 2;
		rohc_remain_len -= 2;
		rohc_header_len += 2;
	}

	/* parts 7 and 8: not supported */

	/* part 9: extract 16 inner IP-ID bits in case the inner IP-ID is random */
	if(g_context->multiple_ip &&
	   ip_get_version(&g_context->active2->ip) == IPV4 &&
	   g_context->active2->rnd)
	{
		/* inner IP-ID is random, read its full 16-bit value */

		/* check if the ROHC packet is large enough to read the inner IP-ID */
		if(rohc_remain_len < 2)
		{
			rohc_debugf(0, "ROHC packet too small for random inner IP-ID bits "
			            "(len = %u)\n", rohc_remain_len);
			goto error;
		}

		/* retrieve the full inner IP-ID value */
		ip_id2_bits = ntohs(GET_NEXT_16_BITS(rohc_remain_data));
		ip_id2_bits_nr = 16;
		rohc_debugf(3, "%u inner IP-ID bits = 0x%x\n", ip_id_bits_nr, ip_id_bits);

		rohc_remain_data += 2;
		rohc_remain_len -= 2;
		rohc_header_len += 2;
	}

	/* parts 10, 11 and 12: not supported */

	/* part 13: decode the tail of UO* packet */
	if(g_context->decode_uo_tail != NULL)
	{
		size = g_context->decode_uo_tail(g_context,
		                                 rohc_remain_data, rohc_remain_len,
		                                 g_context->active1->next_header);
		if(size < 0)
		{
			rohc_debugf(0, "cannot decode the tail of UO* packet\n");
			goto error;
		}
		rohc_remain_data += size;
		rohc_remain_len -= size;
		rohc_header_len += size;
	}

	/* ROHC UO-0 header is now fully decoded, remaining data is the payload */
	payload_data = rohc_remain_data;
	payload_len = rohc_remain_len;


	/* B. Decode extracted bits
	 *
	 * All bits are now extracted from the packet, let's decode them.
	 */

	/* decode SN */
	sn_decoded = d_lsb_decode(&g_context->sn, sn_bits, sn_bits_nr);
	rohc_debugf(3, "decoded SN = %u / 0x%x (nr bits = %u, bits = %u / 0x%x)\n",
	            sn_decoded, sn_decoded, sn_bits_nr, sn_bits, sn_bits);

	/* decode outer IP-ID (IPv4 only) */
	if(ip_get_version(&g_context->active1->ip) == IPV4)
	{
		if(g_context->active1->rnd)
		{
			ip_id_decoded = ip_id_bits;
		}
		else
		{
			ip_id_decoded = d_ip_id_decode(&g_context->ip_id1, ip_id_bits,
			                               ip_id_bits_nr, sn_decoded);
		}

		ipv4_set_id(&g_context->active1->ip, htons(ip_id_decoded));
		rohc_debugf(3, "decoded outer IP-ID = 0x%04x (rnd = %d, nr bits = %u, "
		            "bits = 0x%x)\n", ntohs(ipv4_get_id(&g_context->active1->ip)),
		            g_context->active1->rnd, ip_id_bits_nr, ip_id_bits);
	}

	/* decode inner IP-ID (IPv4 only) */
	if(g_context->multiple_ip && ip_get_version(&g_context->active2->ip) == IPV4)
	{
		if(g_context->active2->rnd)
		{
			ip_id2_decoded = ip_id2_bits;
		}
		else
		{
			ip_id2_decoded = d_ip_id_decode(&g_context->ip_id2, ip_id2_bits,
			                                ip_id2_bits_nr, sn_decoded);
		}

		ipv4_set_id(&g_context->active2->ip, htons(ip_id2_decoded));
		rohc_debugf(3, "decoded inner IP-ID = 0x%04x (rnd = %d, nr bits = %u, "
		            "bits = 0x%x)\n", ntohs(ipv4_get_id(&g_context->active2->ip)),
		            g_context->active2->rnd, ip_id2_bits_nr, ip_id2_bits);
	}

	/* decode TS (RTP profile only) */
	if(is_rtp)
	{
		struct d_rtp_context *const rtp_context =
			(struct d_rtp_context *) g_context->specific;

		rohc_debugf(3, "TS is deducted from SN\n");
		ts_decoded = ts_deducted(&rtp_context->ts_sc, sn_decoded);
	}


	/* C. Build uncompressed headers
	 *
	 * All fields are now decoded, let's build the uncompressed headers.
	 */

	uncomp_header_len = 0;

	/* build the IP headers */
	if(g_context->multiple_ip)
	{
		/* build the outer IP header */
		size = build_uncompressed_ip(g_context->active1, uncomp_packet,
		                             rohc_remain_len +
		                             ip_get_hdrlen(&g_context->active2->ip) +
		                             g_context->active1->next_header_len +
		                             g_context->active2->size_list,
		                             g_context->list_decomp1);
		ip_hdr = uncomp_packet;
		uncomp_packet += size;
		uncomp_header_len += size;

		/* build the inner IP header */
		size = build_uncompressed_ip(g_context->active2, uncomp_packet,
		                             rohc_remain_len +
		                             g_context->active2->next_header_len,
		                             g_context->list_decomp2);
		ip2_hdr = uncomp_packet;
		uncomp_packet += size;
		uncomp_header_len += size;
	}
	else
	{
		/* build the single IP header */
		size = build_uncompressed_ip(g_context->active1, uncomp_packet,
		                             rohc_remain_len +
		                             g_context->active1->next_header_len,
		                             g_context->list_decomp1);
		ip_hdr = uncomp_packet;
		ip2_hdr = NULL;
		uncomp_packet += size;
		uncomp_header_len += size;
	}

	/* TODO: next block of code should be in build_next_header() of the RTP
	         profile */
	if(is_rtp)
	{
		/* RTP Marker (M) bit.
		 * Set default value to 0 because RFC 3095 §5.7 says:
		 *   Context(M) is initially zero and is never updated. value(M) = 1
		 *   only when field(M) = 1.
		 */
		const uint8_t rtp_m_flag = 0;


		struct udphdr *const udp = (struct udphdr *) g_context->active1->next_header;
		struct rtphdr *const rtp = (struct rtphdr *) (udp + 1);

		/* update TS, SN and M flag */
		rtp->timestamp = htonl(ts_decoded);
		rtp->sn = htons(sn_decoded);
		rtp->m = rtp_m_flag & 0x1;
		rohc_debugf(3, "force RTP Marker (M) bit to %u\n", rtp->m);
	}

	/* build the next header if necessary */
	next_header = uncomp_packet;
	if(g_context->build_next_header != NULL)
	{
		size = g_context->build_next_header(g_context, g_context->active1,
		                                    uncomp_packet, rohc_remain_len);
		uncomp_packet += size;
		uncomp_header_len += size;
	}


	/* D. Check for correct decompression
	 *
	 * Use the CRC on decompressed headers to check whether decompression was
	 * correct.
	 */

	/* check CRC
	 * TODO: The CRC should be computed only on the CRC-DYNAMIC fields
	 * if the CRC-STATIC fields did not change */
	crc_computed = CRC_INIT_3;
	crc_computed = g_context->compute_crc_static(ip_hdr, ip2_hdr, next_header,
	                                             CRC_TYPE_3, crc_computed);
	crc_computed = g_context->compute_crc_dynamic(ip_hdr, ip2_hdr, next_header,
	                                              CRC_TYPE_3, crc_computed);
	rohc_debugf(3, "CRC-3 on %u-byte uncompressed header = 0x%x\n",
	            uncomp_header_len, crc_computed);

	/* try to guess the correct SN value in case of failure */
	if(crc_computed != crc_packet)
	{
		size_t i;

		rohc_debugf(0, "CRC failure (computed = 0x%02x, packet = 0x%02x)\n",
		            crc_computed, crc_packet);
		rohc_debugf(3, "uncompressed headers (length = %u): ", uncomp_header_len);
		for(i = 0; i < uncomp_header_len; i++)
		{
			rohc_debugf_(3, "0x%02x ", uncomp_packet[i - uncomp_header_len]);
		}
		rohc_debugf_(3, "\n");

		/* TODO: try to repair CRC failure */

		goto error_crc;
	}

	/* after CRC failure, if the SN value seems to be correctly guessed, we must
	 * wait for 3 CRC-valid packets before the correction is approved. Two
	 * packets are therefore thrown away. */
<<<<<<< HEAD
	if(g_context->counter == 1)
	{
		rohc_debugf(2, "throw away packet, just 2 CRC-valid packets so far\n");

		g_context->counter++;
=======
	if(g_context->correction_counter > 0)
	{
		if(g_context->correction_counter == 1)
		{
			rohc_debugf(2, "throw away repaired packet, 2 more correct packets "
			            "required to consider repair successful\n");

			g_context->correction_counter++;
>>>>>>> 1d89418a

		/* update the inter-packet variable */
		update_inter_packet(g_context);
		synchronize(g_context);

<<<<<<< HEAD
		/* update SN (and IP-IDs if IPv4) */
		d_lsb_sync_ref(&g_context->sn);
		d_lsb_update(&g_context->sn, sn_decoded);
		if(ip_get_version(&g_context->active1->ip) == IPV4)
		{
			d_ip_id_update(&g_context->ip_id1, ip_id_decoded, sn_decoded);
=======
			/* update SN (and IP-IDs if IPv4) */	
			d_lsb_sync_ref(&g_context->sn);
			d_lsb_update(&g_context->sn, sn);
			if(ip_get_version(&g_context->active1->ip) == IPV4)
			{
				d_ip_id_update(&g_context->ip_id1, id, sn);
			}
			if(g_context->multiple_ip &&
			   ip_get_version(&g_context->active2->ip) == IPV4)
			{
				d_ip_id_update(&g_context->ip_id2, id2, sn);
			}

			goto error_crc;
		}
		else if(g_context->correction_counter == 2)
		{
			g_context->correction_counter = 0;
			rohc_debugf(2, "the repair is deemed successful\n");
>>>>>>> 1d89418a
		}
		if(g_context->multiple_ip &&
		   ip_get_version(&g_context->active2->ip) == IPV4)
		{
<<<<<<< HEAD
			d_ip_id_update(&g_context->ip_id2, ip_id2_decoded, sn_decoded);
=======
			rohc_debugf(0, "CRC-valid correction counter not valid (%u)\n",
			            g_context->correction_counter);
			g_context->correction_counter = 0;
			goto error_crc;
>>>>>>> 1d89418a
		}

		goto error_crc;
	}
	else if(g_context->counter == 2)
	{
		g_context->counter = 0;
		rohc_debugf(2, "the repair is deemed successful\n");
	}
	else if(g_context->counter != 0)
	{
		rohc_debugf(0, "CRC-valid counter not valid (%d)\n",
		            g_context->counter);
		g_context->counter = 0;
		goto error_crc;
	}


	/* E. Update the compression context
	 *
	 * Once CRC check is done, update the compression context with the values
	 * that were decoded earlier.
	 *
	 * TODO: check what fields shall be updated in the context
	 */

	/* update the inter-packet variable */
	update_inter_packet(g_context);
	synchronize(g_context);

	/* update SN (and IP-IDs if IPv4) */	
	d_lsb_sync_ref(&g_context->sn);
	d_lsb_update(&g_context->sn, sn_decoded);
	if(ip_get_version(&g_context->active1->ip) == IPV4)
	{
<<<<<<< HEAD
		d_ip_id_update(&g_context->ip_id1, ip_id_decoded, sn_decoded);
	}
	if(g_context->multiple_ip &&
	   ip_get_version(&g_context->active2->ip) == IPV4)
	{
		d_ip_id_update(&g_context->ip_id2, ip_id2_decoded, sn_decoded);
=======
		d_ip_id_update(&g_context->ip_id1, id, sn);
	}
	if(g_context->multiple_ip && ip_get_version(&g_context->active2->ip) == IPV4)
	{
		d_ip_id_update(&g_context->ip_id2, id2, sn);
>>>>>>> 1d89418a
	}

	/* RTP */
	if(is_rtp)
	{
		struct d_rtp_context *const rtp_context =
			(struct d_rtp_context *) g_context->specific;
		d_add_ts(&rtp_context->ts_sc, ts_decoded, sn_decoded);
	}

	/* payload */
	rohc_debugf(3, "ROHC payload (length = %u bytes) starts at offset %u\n",
	            payload_len, rohc_header_len);
	if((rohc_header_len + payload_len) != rohc_length)
	{
		rohc_debugf(0, "ROHC UO-0 header (%u bytes) and payload (%u bytes) "
		            "do not match the full ROHC UO-0 packet (%u bytes)\n",
		            rohc_header_len, payload_len, rohc_length);
		goto error;
	}
	if(payload_len != 0)
	{
		memcpy(uncomp_packet, payload_data, payload_len);
	}

	/* statistics */
	context->header_compressed_size += rohc_header_len;
	c_add_wlsb(context->header_16_compressed, 0, 0, rohc_header_len);
	context->header_uncompressed_size += uncomp_header_len;
	c_add_wlsb(context->header_16_uncompressed, 0, 0, uncomp_header_len);

	return (uncomp_header_len + payload_len);

error:
	return ROHC_ERROR;
error_crc:
	return ROHC_ERROR_CRC;
}


/**
 * @brief Decode one UO-1 packet.
 *
 * Steps:
 *  A. Parsing of ROHC header
 *  B. Decode extracted bits
 *  C. Build uncompressed headers
 *  D. Check for correct decompression
 *  E. Update the compression context
 *
 * \verbatim

      0   1   2   3   4   5   6   7
     --- --- --- --- --- --- --- ---
 1  :         Add-CID octet         :                    |
    +---+---+---+---+---+---+---+---+                    |
 2  |   first octet of base header  |                    |
    +---+---+---+---+---+---+---+---+                    |
    :                               :                    |
 3  /   0, 1, or 2 octets of CID    /                    |
    :                               :                    |
    +---+---+---+---+---+---+---+---+                    |
    :   remainder of base header    :                    |
 4  /     see below for details     /                    |
    :                               :                    |
    +---+---+---+---+---+---+---+---+                    |
    :                               :                    |
 5  /           Extension           /                    |
    :                               :                    |
     --- --- --- --- --- --- --- ---                     |
    :                               :                    |
 6  +   IP-ID of outer IPv4 header  +
    :                               :     (see section 5.7 or [RFC-3095])
     --- --- --- --- --- --- --- ---
 7  /    AH data for outer list     /                    |
     --- --- --- --- --- --- --- ---                     |
    :                               :                    |
 8  +         GRE checksum          +                    |
    :                               :                    |
     --- --- --- --- --- --- --- ---                     |
    :                               :                    |
 9  +   IP-ID of inner IPv4 header  +                    |
    :                               :                    |
     --- --- --- --- --- --- --- ---                     |
 10 /    AH data for inner list     /                    |
     --- --- --- --- --- --- --- ---                     |
    :                               :                    |
 11 +         GRE checksum          +                    |
    :                               :                    |
     --- --- --- --- --- --- --- ---
    :            List of            :
 12 /        Dynamic chains         /  variable, given by static chain
    :   for additional IP headers   :  (includes no SN)
     --- --- --- --- --- --- --- ---

     --- --- --- --- --- --- --- ---
    :                               :  RTP/UDP profiles only [RFC-3095]
 13 +         UDP Checksum          +  2 octets,
    :                               :  if context(UDP Checksum) != 0
     --- --- --- --- --- --- --- ---

\endverbatim

Here are the first octet and remainder of UO-1 base headers:

\verbatim

 UO-1 (5.11.3):

      0   1   2   3   4   5   6   7
    +---+---+---+---+---+---+---+---+
 2  | 1   0 |         IP-ID         |
    +===+===+===+===+===+===+===+===+
 4  |        SN         |    CRC    |
    +---+---+---+---+---+---+---+---+

 UO-1-RTP (5.7.3):

      0   1   2   3   4   5   6   7
    +---+---+---+---+---+---+---+---+
 2  | 1   0 |          TS           |
    +===+===+===+===+===+===+===+===+
 4  | M |      SN       |    CRC    |
    +---+---+---+---+---+---+---+---+

 UO-1-ID (5.7.3):

      0   1   2   3   4   5   6   7
    +---+---+---+---+---+---+---+---+
 2  | 1   0 |T=0|      IP-ID        |
    +===+===+===+===+===+===+===+===+
 4  | M |      SN       |    CRC    |
    +---+---+---+---+---+---+---+---+

 UO-1-TS (5.7.3):

      0   1   2   3   4   5   6   7
    +---+---+---+---+---+---+---+---+
 2  | 1   0 |T=1|        TS         |
    +===+===+===+===+===+===+===+===+
 4  | M |      SN       |    CRC    |
    +---+---+---+---+---+---+---+---+

 UO-1 and UO-1-ID cannot be used if there is no IPv4 header in the context or
 if value(RND) and value(RND2) are both 1.

\endverbatim
 *
 * Parts 7, 8, 10, 11 and 12 are not supported.
 * Parts 1 and 3 are parsed in the parent function.
 * Parts 2, 4, 6 and 9 are parsed in this function.
 * Part 5 does not exist in the UO-1 packet.
 * Part 13 is parsed in profile-specific function.
 *
 * @param decomp         The ROHC decompressor
 * @param context        The decompression context
 * @param rohc_packet    The ROHC packet to decode
 * @param rohc_length    The length of the ROHC packet
 * @param second_byte    The offset of the 2nd byte in the ROHC packet
 * @param uncomp_packet  OUT: The decoded IP packet
 * @return               The length of the uncompressed IP packet
 *                       ROHC_ERROR if an error occurs
 *                       ROHC_ERROR_CRC if a CRC error occurs
 */
int decode_uo1(struct rohc_decomp *decomp,
               struct d_context *context,
               const unsigned char *const rohc_packet,
               const unsigned int rohc_length,
               int second_byte,
               unsigned char *uncomp_packet)
{
	struct d_generic_context *const g_context = context->specific;
	const rohc_packet_t packet_type = g_context->packet_type;

	/* Whether the current profile is RTP or not */
	const int is_rtp = (context->profile->id == ROHC_PROFILE_RTP);

	/* extracted bits and decoded value for SN */
	uint16_t sn_decoded;
	uint16_t sn_bits;
	size_t sn_bits_nr;

	/* extracted bits and decoded value for TS */
	uint32_t ts_decoded = 0; /* initialized only because of GCC warning */
	uint32_t ts_bits = 0;
	size_t ts_bits_nr = 0;

	/* extracted bits and decoded value for outer IP-ID */
	uint16_t ip_id_decoded = 0; /* initialized only because of GCC warning */
	uint16_t ip_id_bits = 0;
	size_t ip_id_bits_nr = 0;

	/* extracted bits and decoded value for inner IP-ID */
	uint16_t ip_id2_decoded = 0; /* initialized only because of GCC warning */
	uint16_t ip_id2_bits = 0;
	size_t ip_id2_bits_nr = 0;

	/* CRC found in packet and computed one */
	uint8_t crc_packet;
	uint8_t crc_computed;

	/* RTP Marker (M) bit.
	 * Set default value to 0 because RFC 3095 §5.7 says:
	 *   Context(M) is initially zero and is never updated. value(M) = 1
	 *   only when field(M) = 1.
	 */
	uint8_t rtp_m_flag = 0;
	/* RTP eXtension (R-X) flag */
	uint8_t rtp_x_bits = 0;
	size_t rtp_x_bits_nr = 0;
	/* RTP Padding (R-P) flag */
	uint8_t rtp_p_bits = 0;
	size_t rtp_p_bits_nr = 0;
	/* RTP Payload Type (RTP-PT) */
	uint8_t rtp_pt_bits = 0;
	size_t rtp_pt_bits_nr = 0;

	/* According to RFC 3095 §5.7.5:
	 *   The TS field is scaled in all extensions, as it is in the base header,
	 *   except optionally when using Extension 3 where the Tsc flag can
	 *   indicate that the TS field is not scaled.
	 * So init the is_ts_scaled variable to 1 by default. \ref decode_extension3
	 * will reset it to 0 if needed.
	 */
	int is_ts_scaled = 1;

	/* remaining ROHC data not parsed yet and the length of the ROHC headers
	   (will be computed during parsing) */
	const unsigned char *rohc_remain_data;
	size_t rohc_remain_len;
	size_t rohc_header_len = 0;

	/* length of the uncompressed headers and pointers on uncompressed outer
	   IP, inner IP and next headers (will be computed during building) */
	size_t uncomp_header_len;
	unsigned char *ip_hdr;
	unsigned char *ip2_hdr;
	unsigned char *next_header;

	/* ROHC and uncompressed payloads (they are the same) */
	const unsigned char *payload_data;
	size_t payload_len;

	int size;


	/* check packet usage */
	if(is_rtp && packet_type == PACKET_UO_1)
	{
		rohc_debugf(0, "UO-1 packet cannot be used with RTP profile\n");
		assert(0);
		goto error;
	}
	else if(!is_rtp && (packet_type == PACKET_UO_1_RTP ||
	                    packet_type == PACKET_UO_1_TS ||
	                    packet_type == PACKET_UO_1_ID))
	{
		rohc_debugf(0, "UO-1-RTP/TS/ID packets cannot be used with non-RTP "
		               "profiles\n");
		assert(0);
		goto error;
	}

	if(g_context->active1->complist)
		g_context->list_decomp1->ref_ok = 1;
	if(g_context->multiple_ip && g_context->active2->complist)
		g_context->list_decomp2->ref_ok = 1;


	/* A. Parsing of ROHC base header
	 *
	 * Let's parse fields 2 to 13.
	 */

	rohc_remain_data = rohc_packet;
	rohc_remain_len = rohc_length;

	/* check if the ROHC packet is large enough to read the second byte */
	if(rohc_remain_len <= second_byte)
	{
		rohc_debugf(0, "ROHC packet too small (len = %u)\n", rohc_remain_len);
		goto error;
	}

	/* parts 2 and 4 depending on the packet type */
	switch(packet_type)
	{
		case PACKET_UO_1:
		{
			/* part 2: 2-bit "10" + 6-bit IP-ID */
			assert(GET_BIT_6_7(rohc_remain_data) == 0x02);
			ip_id_bits = GET_BIT_0_5(rohc_remain_data);
			ip_id_bits_nr = 6;
			rohc_debugf(3, "%u outer IP-ID bits = 0x%x\n", ip_id_bits_nr, ip_id_bits);
			/* part 3: large CID (handled elsewhere) */
			/* part 4: 5-bit SN + 3-bit CRC */
			sn_bits = GET_BIT_3_7(rohc_remain_data + second_byte);
			sn_bits_nr = 5;
			rohc_debugf(3, "%u SN bits = 0x%x\n", sn_bits_nr, sn_bits);
			crc_packet = GET_BIT_0_2(rohc_remain_data + second_byte);
			rohc_debugf(3, "CRC-3 found in packet = 0x%02x\n", crc_packet);
			break;
		}

		case PACKET_UO_1_RTP:
		{
			/* part 2: 2-bit "10" + 6-bit TS */
			assert(GET_BIT_6_7(rohc_remain_data) == 0x02);
			ts_bits = GET_BIT_0_5(rohc_remain_data);
			ts_bits_nr = 6;
			rohc_debugf(3, "%u TS bits = 0x%x\n", ts_bits_nr, ts_bits);
			/* part 3: large CID (handled elsewhere) */
			/* part 4: 1-bit M + 4-bit SN + 3-bit CRC */
			rtp_m_flag = GET_REAL(GET_BIT_7(rohc_remain_data + second_byte));
			rohc_debugf(3, "1-bit RTP Marker (M) = %u\n", rtp_m_flag);
			sn_bits = GET_BIT_3_6(rohc_remain_data + second_byte);
			sn_bits_nr = 4;
			rohc_debugf(3, "%u SN bits = 0x%x\n", sn_bits_nr, sn_bits);
			crc_packet = GET_BIT_0_2(rohc_remain_data + second_byte);
			rohc_debugf(3, "CRC-3 found in packet = 0x%02x\n", crc_packet);
			break;
		}

		case PACKET_UO_1_ID:
		{
			/* part 2: 2-bit "10" + 1-bit "T=0" + 5-bit IP-ID */
			assert(GET_BIT_6_7(rohc_remain_data) == 0x02);
			assert(GET_BIT_5(rohc_remain_data) == 0);
			ip_id_bits = GET_BIT_0_4(rohc_remain_data);
			ip_id_bits_nr = 5;
			rohc_debugf(3, "%u outer IP-ID bits = 0x%x\n", ip_id_bits_nr, ip_id_bits);
			/* part 3: large CID (handled elsewhere) */
			/* part 4: 1-bit M + 4-bit SN + 3-bit CRC */
			rtp_m_flag = GET_REAL(GET_BIT_7(rohc_remain_data + second_byte));
			rohc_debugf(3, "1-bit RTP Marker (M) = %u\n", rtp_m_flag);
			sn_bits = GET_BIT_3_6(rohc_remain_data + second_byte);
			sn_bits_nr = 4;
			rohc_debugf(3, "%u SN bits = 0x%x\n", sn_bits_nr, sn_bits);
			crc_packet = GET_BIT_0_2(rohc_remain_data + second_byte);
			rohc_debugf(3, "CRC-3 found in packet = 0x%02x\n", crc_packet);
			break;
		}

		case PACKET_UO_1_TS:
		{
			/* part 2: 2-bit "10" + 1-bit "T=1" + 5-bit TS */
			assert(GET_BIT_6_7(rohc_remain_data) == 0x02);
			assert(GET_BIT_5(rohc_remain_data) != 0);
			ts_bits = GET_BIT_0_4(rohc_remain_data);
			ts_bits_nr = 5;
			rohc_debugf(3, "%u TS bits = 0x%x\n", ts_bits_nr, ts_bits);
			/* part 3: large CID (handled elsewhere) */
			/* part 4: 1-bit M + 4-bit SN + 3-bit CRC */
			rtp_m_flag = GET_REAL(GET_BIT_7(rohc_remain_data + second_byte));
			rohc_debugf(3, "1-bit RTP Marker (M) = %u\n", rtp_m_flag);
			sn_bits = GET_BIT_3_6(rohc_remain_data + second_byte);
			sn_bits_nr = 4;
			rohc_debugf(3, "%u SN bits = 0x%x\n", sn_bits_nr, sn_bits);
			crc_packet = GET_BIT_0_2(rohc_remain_data + second_byte);
			rohc_debugf(3, "CRC-3 found in packet = 0x%02x\n", crc_packet);
			break;
		}

		default:
		{
			rohc_debugf(0, "bad packet type (%d)\n", packet_type);
			assert(0);
			goto error;
		}
	}
	/* first and second bytes read */
	rohc_remain_data += second_byte + 1;
	rohc_remain_len -= second_byte + 1;
	rohc_header_len += second_byte + 1;

	/* part 5: no extension for UO-1 packet */

	/* part 6: extract 16 outer IP-ID bits in case the outer IP-ID is random */
	if(ip_get_version(&g_context->active1->ip) == IPV4 && g_context->active1->rnd)
	{
		/* outer IP-ID is random, read its full 16-bit value and ignore any
		   previous bits we may have read (they should be filled with zeroes) */

		/* check if the ROHC packet is large enough to read the outer IP-ID */
		if(rohc_remain_len < 2)
		{
			rohc_debugf(0, "ROHC packet too small for random outer IP-ID bits "
			            "(len = %u)\n", rohc_remain_len);
			goto error;
		}

		/* sanity check: all bits that are above 16 bits should be zero */
		if(ip_id_bits_nr > 0 && ip_id_bits != 0)
		{
			rohc_debugf(0, "outer IP-ID bits from the base ROHC header shall be "
			            "filled with zeroes but 0x%x was found\n", ip_id_bits);
			assert(0);
		}

		/* retrieve the full outer IP-ID value */
		ip_id_bits = ntohs(GET_NEXT_16_BITS(rohc_remain_data));
		ip_id_bits_nr = 16;

		rohc_debugf(3, "replace any existing outer IP-ID bits with the ones "
		            "found at the end of the UO-1* packet (0x%x on %u bits)\n",
		            ip_id_bits, ip_id_bits_nr);

		rohc_remain_data += 2;
		rohc_remain_len -= 2;
		rohc_header_len += 2;
	}

	/* parts 7 and 8: not supported */

	/* part 9: extract 16 inner IP-ID bits in case the inner IP-ID is random */
	if(g_context->multiple_ip &&
	   ip_get_version(&g_context->active2->ip) == IPV4 &&
	   g_context->active2->rnd)
	{
		/* inner IP-ID is random, read its full 16-bit value and ignore any
		   previous bits we may have read (they should be filled with zeroes) */

		/* check if the ROHC packet is large enough to read the inner IP-ID */
		if(rohc_remain_len < 2)
		{
			rohc_debugf(0, "ROHC packet too small for random inner IP-ID bits "
			            "(len = %u)\n", rohc_remain_len);
			goto error;
		}

		/* sanity check: all bits that are above 16 bits should be zero */
		if(ip_id2_bits_nr > 0 && ip_id2_bits != 0)
		{
			rohc_debugf(0, "inner IP-ID bits from the base ROHC header shall be "
			            "filled with zeroes but 0x%x was found\n", ip_id2_bits);
			assert(0);
		}

		/* retrieve the full inner IP-ID value */
		ip_id2_bits = ntohs(GET_NEXT_16_BITS(rohc_remain_data));
		ip_id2_bits_nr = 16;

		rohc_debugf(3, "replace any existing inner IP-ID bits with the ones "
		            "found at the end of the UO-1* packet (0x%x on %u bits)\n",
		            ip_id2_bits, ip_id2_bits_nr);

		rohc_remain_data += 2;
		rohc_remain_len -= 2;
		rohc_header_len += 2;
	}

	/* parts 10, 11 and 12: not supported */

	/* part 13: decode the tail of UO* packet */
	if(g_context->decode_uo_tail != NULL)
	{
		size = g_context->decode_uo_tail(g_context,
		                                 rohc_remain_data, rohc_remain_len,
		                                 g_context->active1->next_header);
		if(size < 0)
		{
			rohc_debugf(0, "cannot decode the tail of UO* packet\n");
			goto error;
		}
		rohc_remain_data += size;
		rohc_remain_len -= size;
		rohc_header_len += size;
	}

	/* ROHC UO-1 header and its extension are now fully decoded, remaining
	   data is the payload */
	payload_data = rohc_remain_data;
	payload_len = rohc_remain_len;


	/* B. Decode extracted bits
	 *
	 * All bits are now extracted from the packet, let's decode them.
	 */

	/* decode SN */
	sn_decoded = d_lsb_decode(&g_context->sn, sn_bits, sn_bits_nr);
	rohc_debugf(3, "decoded SN = %u / 0x%x (nr bits = %u, bits = %u / 0x%x)\n",
	            sn_decoded, sn_decoded, sn_bits_nr, sn_bits, sn_bits);

	/* decode outer IP-ID (IPv4 only) */
	if(ip_get_version(&g_context->active1->ip) == IPV4)
	{
		if(g_context->active1->rnd)
		{
			ip_id_decoded = ip_id_bits;
		}
		else
		{
			ip_id_decoded = d_ip_id_decode(&g_context->ip_id1, ip_id_bits,
			                               ip_id_bits_nr, sn_decoded);
		}

		ipv4_set_id(&g_context->active1->ip, htons(ip_id_decoded));
		rohc_debugf(3, "decoded outer IP-ID = 0x%04x (rnd = %d, nr bits = %u, "
		            "bits = 0x%x)\n", ntohs(ipv4_get_id(&g_context->active1->ip)),
		            g_context->active1->rnd, ip_id_bits_nr, ip_id_bits);
	}

	/* decode inner IP-ID (IPv4 only) */
	if(g_context->multiple_ip && ip_get_version(&g_context->active2->ip) == IPV4)
	{
		if(g_context->active2->rnd)
		{
			ip_id2_decoded = ip_id2_bits;
		}
		else
		{
			ip_id2_decoded = d_ip_id_decode(&g_context->ip_id2, ip_id2_bits,
			                                ip_id2_bits_nr, sn_decoded);
		}

		ipv4_set_id(&g_context->active2->ip, htons(ip_id2_decoded));
		rohc_debugf(3, "decoded inner IP-ID = 0x%04x (rnd = %d, nr bits = %u, "
		            "bits = 0x%x)\n", ntohs(ipv4_get_id(&g_context->active2->ip)),
		            g_context->active2->rnd, ip_id2_bits_nr, ip_id2_bits);
	}

	/* decode TS (RTP profile only) */
	if(is_rtp)
	{
		struct d_rtp_context *const rtp_context =
			(struct d_rtp_context *) g_context->specific;

		rohc_debugf(3, "%u-bit TS delta = 0x%x\n", ts_bits_nr, ts_bits);

		if(is_ts_scaled)
		{
			rohc_debugf(3, "TS is scaled\n");
			ts_decoded = d_decode_ts(&rtp_context->ts_sc, ts_bits, ts_bits_nr);
		}
		else if(ts_bits_nr == 0)
		{
			rohc_debugf(3, "TS is deducted from SN\n");
			ts_decoded = ts_deducted(&rtp_context->ts_sc, sn_decoded);
		}
		else
		{
			rohc_debugf(3, "TS is not scaled\n");
			ts_decoded = ts_bits;
		}

		rohc_debugf(3, "decoded timestamp = %u / 0x%x (nr bits = %u, "
		            "bits = %u / 0x%x)\n", ts_decoded, ts_decoded,
		            ts_bits_nr, ts_bits, ts_bits);
	}


	/* C. Build uncompressed headers
	 *
	 * All fields are now decoded, let's build the uncompressed headers.
	 */

	uncomp_header_len = 0;

	/* build the IP headers */
	if(g_context->multiple_ip)
	{
		/* build the outer IP header */
		size = build_uncompressed_ip(g_context->active1, uncomp_packet,
		                             rohc_remain_len +
		                             ip_get_hdrlen(&g_context->active2->ip) +
		                             g_context->active1->next_header_len +
		                             g_context->active2->size_list,
		                             g_context->list_decomp1);
		ip_hdr = uncomp_packet;
		uncomp_packet += size;
		uncomp_header_len += size;

		/* build the inner IP header */
		size = build_uncompressed_ip(g_context->active2, uncomp_packet,
		                             rohc_remain_len +
		                             g_context->active2->next_header_len,
		                             g_context->list_decomp2);
		ip2_hdr = uncomp_packet;
		uncomp_packet += size;
		uncomp_header_len += size;
	}
	else
	{
		/* build the single IP header */
		size = build_uncompressed_ip(g_context->active1, uncomp_packet,
		                             rohc_remain_len +
		                             g_context->active1->next_header_len,
		                             g_context->list_decomp1);
		ip_hdr = uncomp_packet;
		ip2_hdr = NULL;
		uncomp_packet += size;
		uncomp_header_len += size;
	}

	/* TODO: next block of code should be in build_next_header() of the RTP
	         profile */
	if(is_rtp)
	{
		struct udphdr *const udp = (struct udphdr *) g_context->active1->next_header;
		struct rtphdr *const rtp = (struct rtphdr *) (udp + 1);

		/* update TS, SN and M flag */
		rtp->timestamp = htonl(ts_decoded);
		rtp->sn = htons(sn_decoded);
		rtp->m = rtp_m_flag & 0x1;
		rohc_debugf(3, "force RTP Marker (M) bit to %u\n", rtp->m);

		/* update the RTP eXtension (R-X) flag if present */
		if(rtp_x_bits_nr > 0)
		{
			rtp->extension = rtp_x_bits;
		}

		/* update RTP Padding (R-P) flag if present */
		if(rtp_p_bits_nr > 0)
		{
			rtp->padding = rtp_p_bits;
		}

		/* update RTP Payload Type (R-PT) field if present */
		if(rtp_pt_bits_nr > 0)
		{
			rtp->pt = rtp_pt_bits;
			rohc_debugf(3, "force RTP Payload Type (R-PT) = 0x%x\n", rtp_pt_bits);
		}
	}

	/* build the next header if necessary */
	next_header = uncomp_packet;
	if(g_context->build_next_header != NULL)
	{
		size = g_context->build_next_header(g_context, g_context->active1,
		                                    uncomp_packet, rohc_remain_len);
		uncomp_packet += size;
		uncomp_header_len += size;
	}

	/* D. Check for correct decompression
	 *
	 * Use the CRC on decompressed headers to check whether decompression was
	 * correct.
	 */

	/* CRC check
	 * TODO: The CRC should be computed only on the CRC-DYNAMIC fields
	 * if the CRC-STATIC fields did not change */
	crc_computed = CRC_INIT_3;
	crc_computed = g_context->compute_crc_static(ip_hdr, ip2_hdr, next_header,
	                                             CRC_TYPE_3, crc_computed);
	crc_computed = g_context->compute_crc_dynamic(ip_hdr, ip2_hdr, next_header,
	                                              CRC_TYPE_3, crc_computed);
	rohc_debugf(3, "CRC-3 on %u-byte uncompressed header = 0x%x\n",
	            uncomp_header_len, crc_computed);

	/* try to guess the correct SN value in case of failure */
	if(crc_computed != crc_packet)
	{
		size_t i;

		rohc_debugf(0, "CRC failure (computed = 0x%02x, packet = 0x%02x)\n",
		            crc_computed, crc_packet);
		rohc_debugf(3, "uncompressed headers (length = %u): ", uncomp_header_len);
		for(i = 0; i < uncomp_header_len; i++)
		{
			rohc_debugf_(3, "0x%02x ", uncomp_packet[i - uncomp_header_len]);
		}
		rohc_debugf_(3, "\n");

		/* TODO: try to repair CRC failure */

		goto error_crc;
	}

	/* after CRC failure, if the SN value seems to be correctly guessed, we must
	 * wait for 3 CRC-valid packets before the correction is approved. Two
	 * packets are therefore thrown away. */
<<<<<<< HEAD
	if(g_context->counter == 1)
	{
		rohc_debugf(2, "throw away packet, just 2 CRC-valid packets so far\n");

		g_context->counter++;
=======
	if(g_context->correction_counter > 0)
	{
		if(g_context->correction_counter == 1)
		{
			rohc_debugf(2, "throw away repaired packet, 2 more correct packets "
			            "required to consider repair successful\n");

			g_context->correction_counter++;
>>>>>>> 1d89418a

		/* update the inter-packet variable */
		update_inter_packet(g_context);
		synchronize(g_context);

<<<<<<< HEAD
		/* update SN (and IP-IDs if IPv4) */
		d_lsb_sync_ref(&g_context->sn);
		d_lsb_update(&g_context->sn, sn_decoded);
		if(ip_get_version(&g_context->active1->ip) == IPV4)
		{
			d_ip_id_update(&g_context->ip_id1, ip_id_decoded, sn_decoded);
=======
			/* update SN (and IP-IDs if IPv4) */
			d_lsb_sync_ref(&g_context->sn);
			d_lsb_update(&g_context->sn, sn);
			if(ip_get_version(&g_context->active1->ip) == IPV4)
			{
				d_ip_id_update(&g_context->ip_id1, id, sn);
			}
			if(g_context->multiple_ip &&
			   ip_get_version(&g_context->active2->ip) == IPV4)
			{
				d_ip_id_update(&g_context->ip_id2, id2, sn);
			}

			goto error_crc;
		}
		else if(g_context->correction_counter == 2)
		{
			g_context->correction_counter = 0;
			rohc_debugf(2, "the repair is deemed successful\n");
>>>>>>> 1d89418a
		}
		if(g_context->multiple_ip &&
		   ip_get_version(&g_context->active2->ip) == IPV4)
		{
<<<<<<< HEAD
			d_ip_id_update(&g_context->ip_id2, ip_id2_decoded, sn_decoded);
=======
			rohc_debugf(0, "CRC-valid correction counter not valid (%u)\n",
			            g_context->correction_counter);
			g_context->correction_counter = 0;
			goto error_crc;
>>>>>>> 1d89418a
		}

		goto error_crc;
	}
	else if(g_context->counter == 2)
	{
		g_context->counter = 0;
		rohc_debugf(2, "the repair is deemed successful\n");
	}
	else if(g_context->counter != 0)
	{
		rohc_debugf(0, "CRC-valid counter not valid (%d)\n",
		            g_context->counter);
		g_context->counter = 0;
		goto error_crc;
	}


	/* E. Update the compression context
	 *
	 * Once CRC check is done, update the compression context with the values
	 * that were decoded earlier.
	 *
	 * TODO: check what fields shall be updated in the context
	 */

	/* update the inter-packet variable */
	update_inter_packet(g_context);
	synchronize(g_context);

	/* update SN and IP-IDs */
	d_lsb_sync_ref(&g_context->sn);
	d_lsb_update(&g_context->sn, sn_decoded);
	if(ip_get_version(&g_context->active1->ip) == IPV4)
	{
<<<<<<< HEAD
		d_ip_id_update(&g_context->ip_id1, ip_id_decoded, sn_decoded);
	}
	if(g_context->multiple_ip &&
	   ip_get_version(&g_context->active2->ip) == IPV4)
	{
		d_ip_id_update(&g_context->ip_id2, ip_id2_decoded, sn_decoded);
=======
		d_ip_id_update(&g_context->ip_id1, id, sn);
	}
	if(g_context->multiple_ip && ip_get_version(&g_context->active2->ip) == IPV4)
	{
		d_ip_id_update(&g_context->ip_id2, id2, sn);
>>>>>>> 1d89418a
	}
		
	/* RTP */
	if(is_rtp)
	{
		struct d_rtp_context *const rtp_context =
			(struct d_rtp_context *) g_context->specific;
		d_add_ts(&rtp_context->ts_sc, ts_decoded, sn_decoded);
	}

	/* payload */
	rohc_debugf(3, "ROHC payload (length = %u bytes) starts at offset %u\n",
	            payload_len, rohc_header_len);
	if((rohc_header_len + payload_len) != rohc_length)
	{
		rohc_debugf(0, "ROHC UO-1 header (%u bytes) and payload (%u bytes) "
		            "do not match the full ROHC UO-1 packet (%u bytes)\n",
		            rohc_header_len, payload_len, rohc_length);
		goto error;
	}
	if(payload_len != 0)
	{
		memcpy(uncomp_packet, payload_data, payload_len);
	}

	/* statistics */
	context->header_compressed_size += rohc_header_len;
	c_add_wlsb(context->header_16_compressed, 0, 0, rohc_header_len);
	context->header_uncompressed_size += uncomp_header_len;
	c_add_wlsb(context->header_16_uncompressed, 0, 0, uncomp_header_len);

	return (uncomp_header_len + payload_len);

error:
	return ROHC_ERROR;
error_crc:
	return ROHC_ERROR_CRC;
}


/**
 * @brief Decode one UOR-2 packet.
 *
 * Steps:
 *  A. Parsing of ROHC base header
 *  B. Parsing of ROHC extension header
 *  C. Parsing of ROHC tail of header
 *  D. Decode extracted bits
 *  E. Build uncompressed headers
 *  F. Check for correct decompression
 *  G. Update the compression context
 *
 * \verbatim

      0   1   2   3   4   5   6   7
     --- --- --- --- --- --- --- ---
 1  :         Add-CID octet         :                    |
    +---+---+---+---+---+---+---+---+                    |
 2  |   first octet of base header  |                    |
    +---+---+---+---+---+---+---+---+                    |
    :                               :                    |
 3  /   0, 1, or 2 octets of CID    /                    |
    :                               :                    |
    +---+---+---+---+---+---+---+---+                    |
    :   remainder of base header    :                    |
 4  /     see below for details     /                    |
    :                               :                    |
    +---+---+---+---+---+---+---+---+                    |
    :                               :                    |
 5  /           Extension           /                    |
    :                               :                    |
     --- --- --- --- --- --- --- ---                     |
    :                               :                    |
 6  +   IP-ID of outer IPv4 header  +
    :                               :     (see section 5.7 or [RFC-3095])
     --- --- --- --- --- --- --- ---
 7  /    AH data for outer list     /                    |
     --- --- --- --- --- --- --- ---                     |
    :                               :                    |
 8  +         GRE checksum          +                    |
    :                               :                    |
     --- --- --- --- --- --- --- ---                     |
    :                               :                    |
 9  +   IP-ID of inner IPv4 header  +                    |
    :                               :                    |
     --- --- --- --- --- --- --- ---                     |
 10 /    AH data for inner list     /                    |
     --- --- --- --- --- --- --- ---                     |
    :                               :                    |
 11 +         GRE checksum          +                    |
    :                               :                    |
     --- --- --- --- --- --- --- ---
    :            List of            :
 12 /        Dynamic chains         /  variable, given by static chain
    :   for additional IP headers   :  (includes no SN)
     --- --- --- --- --- --- --- ---

     --- --- --- --- --- --- --- ---
    :                               :  RTP/UDP profiles only [RFC-3095]
 13 +         UDP Checksum          +  2 octets,
    :                               :  if context(UDP Checksum) != 0
     --- --- --- --- --- --- --- ---

\endverbatim

Here are the first octet and remainder of UOR-2 base headers:

\verbatim

 UOR-2 (5.11.3):

      0   1   2   3   4   5   6   7
    +---+---+---+---+---+---+---+---+
 2  | 1   1   0 |        SN         |
    +===+===+===+===+===+===+===+===+
 4  | X |            CRC            |
    +---+---+---+---+---+---+---+---+

 UOR-2-RTP (5.7.4):

      0   1   2   3   4   5   6   7
    +---+---+---+---+---+---+---+---+
 2  | 1   1   0 |        TS         |
    +===+===+===+===+===+===+===+===+
 4a | TS| M |       SN              |
    +---+---+---+---+---+---+---+---+
 4b | X |            CRC            |
    +---+---+---+---+---+---+---+---+

 UOR-2-TS (5.7.4):

      0   1   2   3   4   5   6   7
    +---+---+---+---+---+---+---+---+
 2  | 1   1   0 |        TS         |
    +===+===+===+===+===+===+===+===+
 4a |T=1| M |          SN           |
    +---+---+---+---+---+---+---+---+
 4b | X |           CRC             |
    +---+---+---+---+---+---+---+---+

 UOR-2-ID (5.7.4):

      0   1   2   3   4   5   6   7
    +---+---+---+---+---+---+---+---+
 2  | 1   1   0 |      IP-ID        |
    +===+===+===+===+===+===+===+===+
 4a |T=0| M |          SN           |
    +---+---+---+---+---+---+---+---+
 4b | X |           CRC             |
    +---+---+---+---+---+---+---+---+

\endverbatim
 *
 * Parts 7, 8, 10, 11 and 12 are not supported.
 * Parts 1 and 3 are parsed in the parent function.
 * Parts 2, 4, 5, 6 and 9 are parsed in this function.
 * Part 13 is parsed in profile-specific function.
 *
 * @param decomp         The ROHC decompressor
 * @param context        The decompression context
 * @param rohc_packet    The ROHC packet to decode
 * @param rohc_length    The length of the ROHC packet
 * @param second_byte    The offset of the 2nd byte in the ROHC packet
 * @param uncomp_packet  OUT: The decoded IP packet
 * @return               The length of the uncompressed IP packet
 *                       ROHC_ERROR if an error occurs
 *                       ROHC_ERROR_CRC if a CRC error occurs
 *                       ROHC_NEED_REPARSE if packet needs to be parsed again
 */
int decode_uor2(struct rohc_decomp *decomp,
                struct d_context *context,
                const unsigned char *const rohc_packet,
                const unsigned int rohc_length,
                int second_byte,
                unsigned char *uncomp_packet)
{
	struct d_generic_context *const g_context = context->specific;
	const rohc_packet_t packet_type = g_context->packet_type;

	/* Whether the current profile is RTP or not */
	const int is_rtp = (context->profile->id == ROHC_PROFILE_RTP);

	/* extracted bits and decoded value for SN */
	uint16_t sn_decoded;
	uint16_t sn_bits;
	size_t sn_bits_nr;

	/* extracted bits and decoded value for TS */
	uint32_t ts_decoded = 0; /* initialized only because of GCC warning */
	uint32_t ts_bits = 0;
	size_t ts_bits_nr = 0;

	/* extracted bits and decoded value for outer IP-ID */
	uint16_t ip_id_decoded = 0; /* initialized only because of GCC warning */
	uint16_t ip_id_bits = 0;
	size_t ip_id_bits_nr = 0;

	/* extracted bits and decoded value for inner IP-ID */
	uint16_t ip_id2_decoded = 0; /* initialized only because of GCC warning */
	uint16_t ip_id2_bits = 0;
	size_t ip_id2_bits_nr = 0;

	/* CRC found in packet and computed one */
	uint8_t crc_packet;
	size_t crc_packet_size;
	uint8_t crc_computed;
	int crc_type;

	/* RTP Marker (M) bit.
	 * Set default value to 0 because RFC 3095 §5.7 says:
	 *   Context(M) is initially zero and is never updated. value(M) = 1
	 *   only when field(M) = 1.
	 */
	uint8_t rtp_m_flag = 0;
	/* RTP eXtension (R-X) flag */
	uint8_t rtp_x_bits = 0;
	size_t rtp_x_bits_nr = 0;
	/* RTP Padding (R-P) flag */
	uint8_t rtp_p_bits = 0;
	size_t rtp_p_bits_nr = 0;
	/* RTP Payload Type (RTP-PT) */
	uint8_t rtp_pt_bits = 0;
	size_t rtp_pt_bits_nr = 0;

	/* X (extension) flag */
	uint8_t ext_flag;

	/* According to RFC 3095 §5.7.5:
	 *   The TS field is scaled in all extensions, as it is in the base header,
	 *   except optionally when using Extension 3 where the Tsc flag can
	 *   indicate that the TS field is not scaled.
	 * So init the is_ts_scaled variable to 1 by default. \ref decode_extension3
	 * will reset it to 0 if needed.
	 */
	int is_ts_scaled = 1;

	/* remaining ROHC data not parsed yet and the length of the ROHC headers
	   (will be computed during parsing) */
	const unsigned char *rohc_remain_data;
	size_t rohc_remain_len;
	size_t rohc_header_len = 0;

	/* length of the uncompressed headers and pointers on uncompressed outer
	   IP, inner IP and next headers (will be computed during building) */
	size_t uncomp_header_len;
	unsigned char *ip_hdr;
	unsigned char *ip2_hdr;
	unsigned char *next_header;

	/* ROHC and uncompressed payloads (they are the same) */
	const unsigned char *payload_data;
	size_t payload_len;

	int size;


	/* check packet usage */
	if(is_rtp && packet_type == PACKET_UOR_2)
	{
		rohc_debugf(0, "UOR-2 packet cannot be used with RTP profile\n");
		assert(0);
		goto error;
	}
	else if(!is_rtp && (packet_type == PACKET_UOR_2_RTP ||
	                    packet_type == PACKET_UOR_2_TS ||
	                    packet_type == PACKET_UOR_2_ID))
	{
		rohc_debugf(0, "UOR-2-RTP/TS/ID packets cannot be used with non-RTP "
		               "profiles\n");
		assert(0);
		goto error;
	}

	if(g_context->active1->complist)
		g_context->list_decomp1->ref_ok = 1;
	if(g_context->multiple_ip && g_context->active2->complist)
		g_context->list_decomp2->ref_ok = 1;


	/* A. Parsing of ROHC base header
	 *
	 * Let's parse fields 2 and 4.
	 */

	rohc_remain_data = rohc_packet;
	rohc_remain_len = rohc_length;

	/* check if the ROHC packet is large enough to read the second byte */
	if(rohc_remain_len <= second_byte)
	{
		rohc_debugf(0, "ROHC packet too small (len = %u)\n", rohc_remain_len);
		goto error;
	}

	/* parts 2 and 4 depending on the packet type:
	   TimeStamp or IP-ID + Sequence Number + M flag */
	switch(packet_type)
	{
		case PACKET_UOR_2:
		{
			/* part 2: 3-bit "110" + 5-bit SN */
			assert(GET_BIT_5_7(rohc_remain_data) == 0x06);
			sn_bits = GET_BIT_0_4(rohc_remain_data);
			sn_bits_nr = 5;
			rohc_debugf(3, "%u SN bits = 0x%x\n", sn_bits_nr, sn_bits);
			/* part 3: large CID (handled elsewhere) */
			/* first byte read, second byte is CRC (part 4) */
			rohc_remain_data += second_byte;
			rohc_remain_len -= second_byte;
			rohc_header_len += second_byte;
			break;
		}

		case PACKET_UOR_2_RTP:
		{
			/* part 2: 3-bit "110" + 5-bit TS */
			assert(GET_BIT_5_7(rohc_remain_data) == 0x06);
			ts_bits = GET_BIT_0_4(rohc_remain_data) << 1;
			ts_bits_nr = 5;
			/* part 3: large CID (handled elsewhere) */
			/* part 4a: 1-bit TS (ignored) + 1-bit M flag + 6-bit SN */
			ts_bits |= GET_REAL(GET_BIT_7(rohc_remain_data + second_byte));
			ts_bits_nr += 1;
			rohc_debugf(3, "%u TS bits = 0x%x\n", ts_bits_nr, ts_bits);
			rtp_m_flag = GET_REAL(GET_BIT_6(rohc_remain_data + second_byte));
			rohc_debugf(3, "M flag = %u\n", rtp_m_flag);
			sn_bits = GET_BIT_0_5(rohc_remain_data + second_byte);
			sn_bits_nr = 6;
			rohc_debugf(3, "%u SN bits = 0x%x\n", sn_bits_nr, sn_bits);
			/* first and second bytes read, third byte is CRC (part 4b) */
			rohc_remain_data += second_byte + 1;
			rohc_remain_len -= second_byte + 1;
			rohc_header_len += second_byte + 1;
			break;
		}

		case PACKET_UOR_2_TS:
		{
			/* part 2: 3-bit "110" + 5-bit TS */
			assert(GET_BIT_5_7(rohc_remain_data) == 0x06);
			ts_bits = GET_BIT_0_4(rohc_remain_data);
			ts_bits_nr = 5;
			rohc_debugf(3, "%u TS bits = 0x%x\n", ts_bits_nr, ts_bits);
			/* part 3: large CID (handled elsewhere) */
			/* part 4a: 1-bit T flag (ignored) + 1-bit M flag + 6-bit SN */
			rtp_m_flag = GET_REAL(GET_BIT_6(rohc_remain_data + second_byte));
			rohc_debugf(3, "M flag = %u\n", rtp_m_flag);
			sn_bits = GET_BIT_0_5(rohc_remain_data + second_byte);
			sn_bits_nr = 6;
			rohc_debugf(3, "%u SN bits = 0x%x\n", sn_bits_nr, sn_bits);
			/* first and second bytes read, third byte is CRC (part 4b) */
			rohc_remain_data += second_byte + 1;
			rohc_remain_len -= second_byte + 1;
			rohc_header_len += second_byte + 1;
			break;
		}

		case PACKET_UOR_2_ID:
		{
			/* check extension usage */
			if((ip_get_version(&g_context->active1->ip) != IPV4 &&
			    !g_context->multiple_ip) ||
			   (ip_get_version(&g_context->active1->ip) != IPV4 &&
			    g_context->multiple_ip &&
			    ip_get_version(&g_context->active2->ip) != IPV4))
			{
				rohc_debugf(0, "cannot use the UOR-2-ID packet with no IPv4 header\n");
				goto error;
			}

			/* part 2: 3-bit "110" + 5-bit IP-ID */
			assert(GET_BIT_5_7(rohc_remain_data) == 0x06);
			ip_id_bits = GET_BIT_0_4(rohc_remain_data);
			ip_id_bits_nr = 5;
			rohc_debugf(3, "%u IP-ID bits = 0x%x\n", ip_id_bits_nr, ip_id_bits);
			/* part 3: large CID (handled elsewhere) */
			/* part 4a: 1-bit T flag (ignored) + 1-bit M flag + 6-bit SN */
			rtp_m_flag = GET_REAL(GET_BIT_6(rohc_remain_data + second_byte));
			rohc_debugf(3, "M flag = %u\n", rtp_m_flag);
			sn_bits = GET_BIT_0_5(rohc_remain_data + second_byte);
			sn_bits_nr = 6;
			rohc_debugf(3, "%u SN bits = 0x%x\n", sn_bits_nr, sn_bits);
			/* first and second bytes read, third byte is CRC (part 4b) */
			rohc_remain_data += second_byte + 1;
			rohc_remain_len -= second_byte + 1;
			rohc_header_len += second_byte + 1;
			break;
		}

		default:
		{
			rohc_debugf(0, "bad packet type (%d)\n", packet_type);
			assert(0);
			goto error;
		}
	}

	/* part 4: 6-bit or 7-bit CRC */
	if(is_rtp)
	{
#if RTP_BIT_TYPE
		crc_packet = GET_BIT_0_5(rohc_remain_data);
		crc_packet_size = 6;
#else
		crc_packet = GET_BIT_0_6(rohc_remain_data);
		crc_packet_size = 7;
#endif
	}
	else
	{
		crc_packet = GET_BIT_0_6(rohc_remain_data);
		crc_packet_size = 7;
	}
	rohc_debugf(3, "CRC-%u found in packet = 0x%02x\n",
	            crc_packet_size, crc_packet);

	/* part 4: 1-bit X (extension) flag */
	ext_flag = GET_REAL(GET_BIT_7(rohc_remain_data));
	rohc_debugf(3, "Extension is present = %u\n", ext_flag);

	/* second byte for UDP UOR-2 packet and third byte for RTP UOR-2* is read */
	rohc_remain_data++;
	rohc_remain_len--;
	rohc_header_len++;


	/* B. Parsing of ROHC extension header
	 *
	 * Let's parse field 5.
	 */

	/* part 5: Extension */
	if(ext_flag == 0)
	{
		/* no extension */
		rohc_debugf(3, "no extension to decode in UOR-2 packet\n");
	}
	else
	{
		uint16_t ext_sn_bits = 0;
		size_t ext_sn_bits_nr = 0;
		uint16_t ext_ip_id_bits = 0;
		size_t ext_ip_id_bits_nr = 0;
		uint16_t ext_ip_id2_bits = 0;
		size_t ext_ip_id2_bits_nr = 0;
		uint32_t ext_ts_bits = 0;
		size_t ext_ts_bits_nr = 0;
		int ext_size;

		/* check if the ROHC packet is large enough to read extension type */
		if(rohc_remain_len < 1)
		{
			rohc_debugf(0, "ROHC packet too small for extension (len = %u)\n",
			            rohc_remain_len);
			goto error;
		}

		/* decode extension */
		rohc_debugf(3, "first byte of extension = 0x%02x\n",
		            GET_BIT_0_7(rohc_remain_data));
		switch(extension_type(rohc_remain_data))
		{
			case PACKET_EXT_0:
			{
				/* check extension usage */
				switch(packet_type)
				{
					case PACKET_UOR_2:
					case PACKET_UOR_2_ID:
						if((ip_get_version(&g_context->active1->ip) != IPV4 &&
						    !g_context->multiple_ip) ||
						   (ip_get_version(&g_context->active1->ip) != IPV4 &&
						    g_context->multiple_ip &&
						    ip_get_version(&g_context->active2->ip) != IPV4))
						{
							rohc_debugf(0, "cannot use extension 0 for the UOR-2 or "
							               "UOR-2-ID packet with no IPv4 header\n");
							goto error;
						}
						break;
					case PACKET_UOR_2_RTP:
					case PACKET_UOR_2_TS:
						/* nothing */
						break;
					default:
						rohc_debugf(3, "bad packet type (%d)\n", packet_type);
						goto error;
				}

				/* decode extension 0 */
				ext_size = decode_extension0(rohc_remain_data, rohc_remain_len,
				                             packet_type,
				                             &ext_sn_bits, &ext_sn_bits_nr,
				                             &ext_ip_id_bits, &ext_ip_id_bits_nr,
				                             &ext_ts_bits, &ext_ts_bits_nr);

				break;
			}

			case PACKET_EXT_1:
			{
				/* check extension usage */
				switch(packet_type)
				{
					case PACKET_UOR_2:
					case PACKET_UOR_2_ID:
					case PACKET_UOR_2_TS:
						if((ip_get_version(&g_context->active1->ip) != IPV4 &&
						    !g_context->multiple_ip) ||
						   (ip_get_version(&g_context->active1->ip) != IPV4 &&
						    g_context->multiple_ip &&
						    ip_get_version(&g_context->active2->ip) != IPV4))
						{
							rohc_debugf(0, "cannot use extension 1 for the UOR-2, UOR-2-ID or "
							               "UOR-2-TS packet with no IPv4 header\n");
							goto error;
						}
						break;
					case PACKET_UOR_2_RTP:
						/* nothing */
						break;
					default:
						rohc_debugf(3, "bad packet type (%d)\n", packet_type);
						goto error;
				}

				/* decode extension 1 */
				ext_size = decode_extension1(rohc_remain_data, rohc_remain_len,
				                             packet_type,
				                             &ext_sn_bits, &ext_sn_bits_nr,
				                             &ext_ip_id_bits, &ext_ip_id_bits_nr,
				                             &ext_ts_bits, &ext_ts_bits_nr);

				break;
			}

			case PACKET_EXT_2:
			{
				int innermost_ip_hdr;

				/* check extension usage */
				switch(packet_type)
				{
					case PACKET_UOR_2:
						if(ip_get_version(&g_context->active1->ip) != IPV4 ||
						   g_context->active1->rnd != 0 ||
						   !g_context->multiple_ip ||
						   ip_get_version(&g_context->active2->ip) != IPV4 ||
						   g_context->active2->rnd != 0)
						{
							rohc_debugf(0, "cannot use extension 2 for the UOR-2 packet "
							               "with no or only one IPv4 header that got a "
							               "non-random IP-ID\n");
							goto error;
						}
						break;
					case PACKET_UOR_2_ID:
					case PACKET_UOR_2_TS:
						if((ip_get_version(&g_context->active1->ip) != IPV4 &&
						    !g_context->multiple_ip) ||
						   (ip_get_version(&g_context->active1->ip) != IPV4 &&
						    g_context->multiple_ip &&
						    ip_get_version(&g_context->active2->ip) != IPV4))
						{
							rohc_debugf(0, "cannot use extension 2 for the UOR-2, UOR-2-ID or "
							               "UOR-2-TS packet with no IPv4 header\n");
							goto error;
						}
						break;
					case PACKET_UOR_2_RTP:
						/* nothing */
						break;
					default:
						rohc_debugf(3, "bad packet type (%d)\n", packet_type);
						goto error;
				}

				/* determine which IP header is the innermost IPv4 header with
				   value(RND) = 0 */
				if(g_context->multiple_ip &&
				   ip_get_version(&g_context->active2->ip) == IPV4 &&
				   g_context->active2->rnd == 0)
				{
					/* the second IP header is the innermost IPv4 header with
					   value(RND) = 0 */
					innermost_ip_hdr = 2;
				}
				else if(ip_get_version(&g_context->active1->ip) == IPV4 &&
				        g_context->active1->rnd == 0)
				{
					/* the first IP header is the innermost IPv4 header with
					   value(RND) = 0 */
					innermost_ip_hdr = 1;
				}
				else
				{
					rohc_debugf(0, "extension 2 for UOR-2-TS must contain at least one "
				            "IPv4 header with a non-random IP-ID\n");
					goto error;
				}
				rohc_debugf(3, "IP header #%d is the innermost IPv4 header with a "
				            "non-random IP-ID\n", innermost_ip_hdr);

				/* decode extension 2 */
				ext_size = decode_extension2(rohc_remain_data, rohc_remain_len,
				                             packet_type, innermost_ip_hdr,
				                             &ext_sn_bits, &ext_sn_bits_nr,
				                             &ext_ip_id_bits, &ext_ip_id_bits_nr,
				                             &ext_ip_id2_bits, &ext_ip_id2_bits_nr,
				                             &ext_ts_bits, &ext_ts_bits_nr);

				break;
			}

			case PACKET_EXT_3:
			{
				uint8_t rtp_m_bits_ext3 = 0;
				size_t rtp_m_bits_ext3_nr = 0;

				/* decode the extension */
				ext_size = decode_extension3(decomp, context,
				                             rohc_remain_data, rohc_remain_len,
				                             &ext_sn_bits, &ext_sn_bits_nr,
				                             &ext_ip_id_bits, &ext_ip_id_bits_nr,
				                             &ext_ip_id2_bits, &ext_ip_id2_bits_nr,
				                             &ext_ts_bits, &ext_ts_bits_nr,
				                             &is_ts_scaled,
				                             &rtp_m_bits_ext3, &rtp_m_bits_ext3_nr,
				                             &rtp_x_bits, &rtp_x_bits_nr,
				                             &rtp_p_bits, &rtp_p_bits_nr,
				                             &rtp_pt_bits, &rtp_pt_bits_nr);

				/* check that the RTP Marker (M) value found in the extension is the
				 * same as the one we previously found. RFC 4815 §8.4 says:
				 *   The RTP header part of Extension 3, as defined by RFC 3095
				 *   Section 5.7.5, includes a one-bit field for the RTP Marker bit.
				 *   This field is also present in all compressed base header formats
				 *   except for UO-1-ID; meaning, there may be two occurrences of the
				 *   field within one single compressed header. In such cases, the
				 *   two M fields must have the same value.
				 */
				if(rtp_m_bits_ext3_nr > 0)
				{
					assert(rtp_m_bits_ext3_nr == 1);
					if(rtp_m_flag != rtp_m_bits_ext3)
					{
						rohc_debugf(0, "RTP Marker flag mismatch (base header = %u, "
						            "extension 3 = %u)\n", rtp_m_flag, rtp_m_bits_ext3);
						goto error;
					}
				}

				break;
			}

			default:
			{
				rohc_debugf(0, "unknown extension (0x%x)\n",
				            GET_BIT_0_7(rohc_remain_data));
				goto error;
			}
		}

		/* was the extension successfully parsed? */
		if(extension_type(rohc_remain_data) == PACKET_EXT_3 && ext_size == -2)
		{
			rohc_debugf(3, "trying to reparse the packet...\n");
			goto reparse;
		}
		else if(ext_size < 0)
		{
			rohc_debugf(0, "cannot decode extension %u of the UOR-2* packet\n",
			            extension_type(rohc_remain_data));
			goto error;
		}

		/* append bits extracted from extension to already-extracted bits */
		/* SN bits */
		if((sn_bits_nr + ext_sn_bits_nr) <= 16)
		{
			sn_bits = (sn_bits << ext_sn_bits_nr) | ext_sn_bits;
			sn_bits_nr += ext_sn_bits_nr;
		}
		else
		{
			assert(ext_sn_bits_nr <= 16);
			assert(ext_sn_bits_nr > 0);
			sn_bits &= (1 << (16 - ext_sn_bits_nr)) - 1;
			sn_bits = (sn_bits << ext_sn_bits_nr) | ext_sn_bits;
			sn_bits_nr = 16;
		}
		/* outer IP-ID bits */
		if((ip_id_bits_nr + ext_ip_id_bits_nr) <= 16)
		{
			ip_id_bits = (ip_id_bits << ext_ip_id_bits_nr) | ext_ip_id_bits;
			ip_id_bits_nr += ext_ip_id_bits_nr;
		}
		else
		{
			assert(ext_ip_id_bits_nr <= 16);
			assert(ext_ip_id_bits_nr > 0);
			ip_id_bits &= (1 << (16 - ext_ip_id_bits_nr)) - 1;
			ip_id_bits = (ip_id_bits << ext_ip_id_bits_nr) | ext_ip_id_bits;
			ip_id_bits_nr = 16;
		}
		/* inner IP-ID bits */
		if((ip_id2_bits_nr + ext_ip_id2_bits_nr) <= 16)
		{
			ip_id2_bits = (ip_id2_bits << ext_ip_id2_bits_nr) | ext_ip_id2_bits;
			ip_id2_bits_nr += ext_ip_id2_bits_nr;
		}
		else
		{
			assert(ext_ip_id2_bits_nr <= 16);
			assert(ext_ip_id2_bits_nr > 0);
			ip_id2_bits &= (1 << (16 - ext_ip_id2_bits_nr)) - 1;
			ip_id2_bits = (ip_id2_bits << ext_ip_id2_bits_nr) | ext_ip_id2_bits;
			ip_id2_bits_nr = 16;
		}
		/* TS bits */
		if((ts_bits_nr + ext_ts_bits_nr) <= 32)
		{
			ts_bits = (ts_bits << ext_ts_bits_nr) | ext_ts_bits;
			ts_bits_nr += ext_ts_bits_nr;
		}
		else
		{
			assert(ext_ts_bits_nr <= 32);
			assert(ext_ts_bits_nr > 0);
			ts_bits &= (1 << (32 - ext_ts_bits_nr)) - 1;
			ts_bits = (ts_bits << ext_ts_bits_nr) | ext_ts_bits;
			ts_bits_nr = 32;
		}

		/* now, skip the extension in the ROHC header */
		rohc_remain_data += ext_size;
		rohc_remain_len -= ext_size;
		rohc_header_len += ext_size;
	}


	/* C. Parsing of ROHC tail of header
	 *
	 * Let's parse fields 6 to 13.
	 */

	/* part 6: extract 16 outer IP-ID bits in case the outer IP-ID is random */
	if(ip_get_version(&g_context->active1->ip) == IPV4 && g_context->active1->rnd)
	{
		/* outer IP-ID is random, read its full 16-bit value and ignore any
		   previous bits we may have read (they should be filled with zeroes) */

		/* check if the ROHC packet is large enough to read the outer IP-ID */
		if(rohc_remain_len < 2)
		{
			rohc_debugf(0, "ROHC packet too small for random outer IP-ID bits "
			            "(len = %u)\n", rohc_remain_len);
			goto error;
		}

		/* sanity check: all bits that are above 16 bits should be zero */
		if(ip_id_bits_nr > 0 && ip_id_bits != 0)
		{
			rohc_debugf(0, "outer IP-ID bits from the base ROHC header shall be "
			            "filled with zeroes but 0x%x was found\n", ip_id_bits);
			assert(0);
		}

		/* retrieve the full outer IP-ID value */
		ip_id_bits = ntohs(GET_NEXT_16_BITS(rohc_remain_data));
		ip_id_bits_nr = 16;

		rohc_debugf(3, "replace any existing outer IP-ID bits with the ones "
		            "found at the end of the UOR-2* packet (0x%x on %u bits)\n",
		            ip_id_bits, ip_id_bits_nr);

		rohc_remain_data += 2;
		rohc_remain_len -= 2;
		rohc_header_len += 2;
	}

<<<<<<< HEAD
	/* parts 7 and 8: not supported */

	/* part 9: extract 16 inner IP-ID bits in case the inner IP-ID is random */
	if(g_context->multiple_ip &&
	   ip_get_version(&g_context->active2->ip) == IPV4 &&
	   g_context->active2->rnd)
	{
		/* inner IP-ID is random, read its full 16-bit value and ignore any
		   previous bits we may have read (they should be filled with zeroes) */

		/* check if the ROHC packet is large enough to read the inner IP-ID */
		if(rohc_remain_len < 2)
		{
			rohc_debugf(0, "ROHC packet too small for random inner IP-ID bits "
			            "(len = %u)\n", rohc_remain_len);
			goto error;
		}

		/* sanity check: all bits that are above 16 bits should be zero */
		if(ip_id2_bits_nr > 0 && ip_id2_bits != 0)
		{
			rohc_debugf(0, "inner IP-ID bits from the base ROHC header shall be "
			            "filled with zeroes but 0x%x was found\n", ip_id2_bits);
			assert(0);
		}
=======
	/* after CRC failure, if the SN value seems to be correctly guessed, we must
	 * wait for 3 CRC-valid packets before the correction is approved. Two
	 * packets are therefore thrown away. */
	if(g_context->correction_counter > 0)
	{
		if(g_context->correction_counter == 1)
		{
			rohc_debugf(2, "throw away repaired packet, 2 more correct packets "
			            "required to consider repair successful\n");

			g_context->correction_counter++;
>>>>>>> 1d89418a

		/* retrieve the full inner IP-ID value */
		ip_id2_bits = ntohs(GET_NEXT_16_BITS(rohc_remain_data));
		ip_id2_bits_nr = 16;

<<<<<<< HEAD
		rohc_debugf(3, "replace any existing inner IP-ID bits with the ones "
		            "found at the end of the UOR-2* packet (0x%x on %u bits)\n",
		            ip_id2_bits, ip_id2_bits_nr);

		rohc_remain_data += 2;
		rohc_remain_len -= 2;
		rohc_header_len += 2;
	}

	/* parts 10, 11 and 12: not supported */

	/* part 13: decode the tail of UO* packet */
	if(g_context->decode_uo_tail != NULL)
	{
		size = g_context->decode_uo_tail(g_context,
		                                 rohc_remain_data, rohc_remain_len,
		                                 g_context->active1->next_header);
		if(size < 0)
		{
			rohc_debugf(0, "cannot decode the tail of UO* packet\n");
			goto error;
=======
			/* update SN and IP-IDs */
			d_lsb_sync_ref(&g_context->sn);
			d_lsb_update(&g_context->sn, sn);
			if(ip_get_version(&g_context->active1->ip) == IPV4)
			{
				d_ip_id_update(&g_context->ip_id1, id, sn);
			}
			if(g_context->multiple_ip &&
			   ip_get_version(&g_context->active2->ip) == IPV4)
			{
				d_ip_id_update(&g_context->ip_id2, id, sn);
			}

			goto error_crc;
		}
		else if(g_context->correction_counter == 2)
		{
			g_context->correction_counter = 0;
			rohc_debugf(2, "the repair is deemed successful\n");
		}
		else
		{
			rohc_debugf(0, "CRC-valid correction counter not valid (%u)\n",
			            g_context->correction_counter);
			g_context->correction_counter = 0;
			goto error_crc;
>>>>>>> 1d89418a
		}
		rohc_remain_data += size;
		rohc_remain_len -= size;
		rohc_header_len += size;
	}

	/* ROHC UOR-2 header and its extension are now fully decoded, remaining
	   data is the payload */
	payload_data = rohc_remain_data;
	payload_len = rohc_remain_len;


	/* D. Decode extracted bits
	 *
	 * All bits are now extracted from the packet, let's decode them.
	 */

	/* decode SN */
	sn_decoded = d_lsb_decode(&g_context->sn, sn_bits, sn_bits_nr);
	rohc_debugf(3, "decoded SN = %u / 0x%x (nr bits = %u, bits = %u / 0x%x)\n",
	            sn_decoded, sn_decoded, sn_bits_nr, sn_bits, sn_bits);

	/* decode outer IP-ID (IPv4 only) */
	if(ip_get_version(&g_context->active1->ip) == IPV4)
	{
		if(g_context->active1->rnd)
		{
			ip_id_decoded = ip_id_bits;
		}
		else
		{
			ip_id_decoded = d_ip_id_decode(&g_context->ip_id1, ip_id_bits,
			                               ip_id_bits_nr, sn_decoded);
		}

		ipv4_set_id(&g_context->active1->ip, htons(ip_id_decoded));
		rohc_debugf(3, "decoded outer IP-ID = 0x%04x (rnd = %d, nr bits = %u, "
		            "bits = 0x%x)\n", ntohs(ipv4_get_id(&g_context->active1->ip)),
		            g_context->active1->rnd, ip_id_bits_nr, ip_id_bits);
	}

	/* decode inner IP-ID (IPv4 only) */
	if(g_context->multiple_ip && ip_get_version(&g_context->active2->ip) == IPV4)
	{
		if(g_context->active2->rnd)
		{
			ip_id2_decoded = ip_id2_bits;
		}
		else
		{
			ip_id2_decoded = d_ip_id_decode(&g_context->ip_id2, ip_id2_bits,
			                                ip_id2_bits_nr, sn_decoded);
		}

		ipv4_set_id(&g_context->active2->ip, htons(ip_id2_decoded));
		rohc_debugf(3, "decoded inner IP-ID = 0x%04x (rnd = %d, nr bits = %u, "
		            "bits = 0x%x)\n", ntohs(ipv4_get_id(&g_context->active2->ip)),
		            g_context->active2->rnd, ip_id2_bits_nr, ip_id2_bits);
	}

	/* decode TS (RTP profile only) */
	if(is_rtp)
	{
		struct d_rtp_context *const rtp_context =
			(struct d_rtp_context *) g_context->specific;

		rohc_debugf(3, "%u-bit TS delta = 0x%x\n", ts_bits_nr, ts_bits);

		if(is_ts_scaled)
		{
			rohc_debugf(3, "TS is scaled\n");
			ts_decoded = d_decode_ts(&rtp_context->ts_sc, ts_bits, ts_bits_nr);
		}
		else if(ts_bits_nr == 0)
		{
			rohc_debugf(3, "TS is deducted from SN\n");
			ts_decoded = ts_deducted(&rtp_context->ts_sc, sn_decoded);
		}
		else
		{
			rohc_debugf(3, "TS is not scaled\n");
			ts_decoded = ts_bits;
		}

		rohc_debugf(3, "decoded timestamp = %u / 0x%x (nr bits = %u, "
		            "bits = %u / 0x%x)\n", ts_decoded, ts_decoded,
		            ts_bits_nr, ts_bits, ts_bits);
	}


	/* E. Build uncompressed headers
	 *
	 * All fields are now decoded, let's build the uncompressed headers.
	 */

	uncomp_header_len = 0;

	/* build the IP headers */
	if(g_context->multiple_ip)
	{
		/* build the outer IP header */
		size = build_uncompressed_ip(g_context->active1, uncomp_packet,
		                             rohc_remain_len +
		                             ip_get_hdrlen(&g_context->active2->ip) +
		                             g_context->active1->next_header_len +
		                             g_context->active2->size_list,
		                             g_context->list_decomp1);
		ip_hdr = uncomp_packet;
		uncomp_packet += size;
		uncomp_header_len += size;

		/* build the inner IP header */
		size = build_uncompressed_ip(g_context->active2, uncomp_packet,
		                             rohc_remain_len +
		                             g_context->active2->next_header_len,
		                             g_context->list_decomp2);
		ip2_hdr = uncomp_packet;
		uncomp_packet += size;
		uncomp_header_len += size;
	}
	else
	{
		/* build the single IP header */
		size = build_uncompressed_ip(g_context->active1, uncomp_packet,
		                             rohc_remain_len +
		                             g_context->active1->next_header_len,
		                             g_context->list_decomp1);
		ip_hdr = uncomp_packet;
		ip2_hdr = NULL;
		uncomp_packet += size;
		uncomp_header_len += size;
	}

	/* TODO: next block of code should be in build_next_header() of the RTP
	         profile */
	if(is_rtp)
	{
		struct udphdr *const udp = (struct udphdr *) g_context->active1->next_header;
		struct rtphdr *const rtp = (struct rtphdr *) (udp + 1);

		/* update TS, SN and M flag */
		rtp->timestamp = htonl(ts_decoded);
		rtp->sn = htons(sn_decoded);
		rtp->m = rtp_m_flag & 0x1;
		rohc_debugf(3, "force RTP Marker (M) bit to %u\n", rtp->m);

		/* update the RTP eXtension (R-X) flag if present */
		if(rtp_x_bits_nr > 0)
		{
			rtp->extension = rtp_x_bits;
		}

		/* update RTP Padding (R-P) flag if present */
		if(rtp_p_bits_nr > 0)
		{
			rtp->padding = rtp_p_bits;
		}

		/* update RTP Payload Type (R-PT) field if present */
		if(rtp_pt_bits_nr > 0)
		{
			rtp->pt = rtp_pt_bits;
			rohc_debugf(3, "force RTP Payload Type (R-PT) = 0x%x\n", rtp_pt_bits);
		}
	}

	/* build the next header if necessary */
	next_header = uncomp_packet;
	if(g_context->build_next_header != NULL)
	{
		size = g_context->build_next_header(g_context, g_context->active1,
		                                    uncomp_packet, rohc_remain_len);
		uncomp_packet += size;
		uncomp_header_len += size;
	}


	/* F. Check for correct decompression
	 *
	 * Use the CRC on decompressed headers to check whether decompression was
	 * correct.
	 */

	/* CRC check
	 * TODO: The CRC should be computed only on the CRC-DYNAMIC fields
	 * if the CRC-STATIC fields did not change */
	crc_computed = CRC_INIT_7;
	crc_type = CRC_TYPE_7;
#if RTP_BIT_TYPE
	if(is_rtp)
	{
		crc_computed = CRC_INIT_6;
		crc_type = CRC_TYPE_6;
	}
#endif
	crc_computed = g_context->compute_crc_static(ip_hdr, ip2_hdr, next_header,
	                                             crc_type, crc_computed);
	crc_computed = g_context->compute_crc_dynamic(ip_hdr, ip2_hdr, next_header,
	                                              crc_type, crc_computed);
	rohc_debugf(3, "CRC on %u-byte uncompressed header = 0x%x\n",
	            uncomp_header_len, crc_computed);

	/* try to guess the correct SN value in case of failure */
	if(crc_computed != crc_packet)
	{
		size_t i;

		rohc_debugf(0, "CRC failure (computed = 0x%02x, packet = 0x%02x)\n",
		            crc_computed, crc_packet);
		rohc_debugf(3, "uncompressed headers (length = %u): ", uncomp_header_len);
		for(i = 0; i < uncomp_header_len; i++)
		{
			rohc_debugf_(3, "0x%02x ", uncomp_packet[i - uncomp_header_len]);
		}
		rohc_debugf_(3, "\n");

		/* TODO: try to repair CRC failure */

		goto error_crc;
	}

	/* after CRC failure, if the SN value seems to be correctly guessed, we must
	 * wait for 3 CRC-valid packets before the correction is approved. Two
	 * packets are therefore thrown away. */
	if(g_context->counter == 1)
	{
		rohc_debugf(2, "throw away packet, just 2 CRC-valid packets so far\n");

		g_context->counter++;

		/* update the inter-packet variable */
		update_inter_packet(g_context);
		synchronize(g_context);

		/* update SN (and IP-IDs if IPv4) */
		d_lsb_sync_ref(&g_context->sn);
		d_lsb_update(&g_context->sn, sn_decoded);
		if(ip_get_version(&g_context->active1->ip) == IPV4)
		{
			d_ip_id_update(&g_context->ip_id1, ip_id_decoded, sn_decoded);
		}
		if(g_context->multiple_ip &&
		   ip_get_version(&g_context->active2->ip) == IPV4)
		{
			d_ip_id_update(&g_context->ip_id2, ip_id2_decoded, sn_decoded);
		}

		goto error_crc;
	}
	else if(g_context->counter == 2)
	{
		g_context->counter = 0;
		rohc_debugf(2, "the repair is deemed successful\n");
	}
	else if(g_context->counter != 0)
	{
		rohc_debugf(0, "CRC-valid counter not valid (%d)\n",
		            g_context->counter);
		g_context->counter = 0;
		goto error_crc;
	}


	/* G. Update the compression context
	 *
	 * Once CRC check is done, update the compression context with the values
	 * that were decoded earlier.
	 *
	 * TODO: check what fields shall be updated in the context
	 */

	context->state = FULL_CONTEXT;

	/* update the inter-packet variable */
	update_inter_packet(g_context);
	synchronize(g_context);

	/* update SN and IP-IDs */
	d_lsb_sync_ref(&g_context->sn);
	d_lsb_update(&g_context->sn, sn_decoded);
	if(ip_get_version(&g_context->active1->ip) == IPV4)
	{
<<<<<<< HEAD
		d_ip_id_update(&g_context->ip_id1, ip_id_decoded, sn_decoded);
	}
	if(g_context->multiple_ip &&
	   ip_get_version(&g_context->active2->ip) == IPV4)
	{
		d_ip_id_update(&g_context->ip_id2, ip_id2_decoded, sn_decoded);
=======
		d_ip_id_update(&g_context->ip_id1, id, sn);
	}
	if(g_context->multiple_ip && ip_get_version(&g_context->active2->ip) == IPV4)
	{
		d_ip_id_update(&g_context->ip_id2, id2, sn);
>>>>>>> 1d89418a
	}

	/* RTP */
	if(is_rtp)
	{
		struct d_rtp_context *const rtp_context =
			(struct d_rtp_context *) g_context->specific;
		d_add_ts(&rtp_context->ts_sc, ts_decoded, sn_decoded);
	}
	
	/* payload */
	rohc_debugf(3, "ROHC payload (length = %u bytes) starts at offset %u\n",
	            payload_len, rohc_header_len);
	if((rohc_header_len + payload_len) != rohc_length)
	{
		rohc_debugf(0, "ROHC UOR-2 header (%u bytes) and payload (%u bytes) "
		            "do not match the full ROHC UOR-2 packet (%u bytes)\n",
		            rohc_header_len, payload_len, rohc_length);
		goto error;
	}
	if(payload_len != 0)
	{
		memcpy(uncomp_packet, payload_data, payload_len);
	}

	/* statistics */
	context->header_compressed_size += rohc_header_len;
	c_add_wlsb(context->header_16_compressed, 0, 0, rohc_header_len);
	context->header_uncompressed_size += uncomp_header_len;
	c_add_wlsb(context->header_16_uncompressed, 0, 0, uncomp_header_len);

	return (uncomp_header_len + payload_len);

error:
	return ROHC_ERROR;
error_crc:
	return ROHC_ERROR_CRC;
reparse:
	return ROHC_NEED_REPARSE;
}


/**
 * @brief Decode one IR-DYN packet.
 *
 * @param decomp       The ROHC decompressor
 * @param context      The decompression context
 * @param rohc_packet  The ROHC packet to decode
 * @param rohc_length  The length of the ROHC packet
 * @param second_byte  The offset of the 2nd byte in the ROHC packet
 * @param dest         OUT: The decoded IP packet
 * @return             The length of the uncompressed IP packet
 *                     or ROHC_ERROR if an error occurs
 */
int decode_irdyn(struct rohc_decomp *decomp,
                 struct d_context *context,
                 const unsigned char *const rohc_packet,
                 const unsigned int rohc_length,
                 int second_byte,
                 unsigned char *dest)
{
	struct d_generic_context *g_context = context->specific;
	struct d_generic_changes *active1 = g_context->active1;
	struct d_generic_changes *active2 = g_context->active2;
	int size;

	/* lengths of ROHC and uncompressed headers to be computed during parsing */
	unsigned int rohc_header_len = 0;
	unsigned int uncomp_header_len = 0;

	/* remaining ROHC data not parsed yet */
	const unsigned char *rohc_remain_data = rohc_packet;
	unsigned int rohc_remain_len = rohc_length;

	/* ROHC and uncompressed payloads (they are the same) */
	const unsigned char *payload_data;
	unsigned int payload_len;

	/* skip the first bytes:
	 *  IR-DYN type + Profile ID + CRC (+ eventually CID bytes) */
	rohc_remain_data += second_byte + 1 + 1;
	rohc_remain_len -= second_byte + 1 + 1;
	rohc_header_len += second_byte + 1 + 1;

	/* decode the dynamic part of the outer IP header */
	size = d_decode_dynamic_ip(rohc_remain_data, rohc_remain_len,
	                           active1, g_context->list_decomp1);
	if(size == -1)
	{
		rohc_debugf(0, "cannot decode the outer IP dynamic part\n");
		goto error;
	}
	rohc_remain_data += size;
	rohc_remain_len -= size;
	rohc_header_len += size;

	/* decode the dynamic part of the inner IP header */
	if(g_context->multiple_ip)
	{
		size = d_decode_dynamic_ip(rohc_remain_data, rohc_remain_len,
		                           active2, g_context->list_decomp2);
		if(size == -1)
		{
			rohc_debugf(0, "cannot decode the outer IP dynamic part\n");
			goto error;
		}
		rohc_remain_data += size;
		rohc_remain_len -= size;
		rohc_header_len += size;
	}

	/* decode the dynamic part of the next header if necessary */
	if(g_context->decode_dynamic_next_header != NULL)
	{
		size = g_context->decode_dynamic_next_header(g_context, rohc_remain_data,
		                                             rohc_remain_len,
		                                             active1->next_header);
		if(size == -1)
		{
			rohc_debugf(0, "cannot decode the next header dynamic part\n");
			goto error;
		}
		rohc_remain_data += size;
		rohc_remain_len -= size;
		rohc_header_len += size;
	}

	/* ROHC IR-DYN header is now fully decoded */
	payload_data = rohc_remain_data;
	payload_len = rohc_remain_len;

	/* synchronize the old headers with the new ones in the context */
	synchronize(g_context);

	/* reset the correction counter */
	g_context->correction_counter = 0;

	/* build the IP headers */
	if(g_context->multiple_ip)
	{
		/* build the outer IP header */
		size = build_uncompressed_ip(active1, dest, payload_len +
		                             ip_get_hdrlen(&active2->ip) +
		                             active1->next_header_len +
		                             active2->size_list,
		                             g_context->list_decomp1);
		dest += size;
		uncomp_header_len += size;

		/* build the inner IP header */
		size = build_uncompressed_ip(active2, dest, payload_len +
		                             active2->next_header_len,
		                             g_context->list_decomp2);
		dest += size;
		uncomp_header_len += size;
	}
	else
	{
		/* build the single IP header */
		size = build_uncompressed_ip(active1, dest, payload_len +
		                             active1->next_header_len,
		                             g_context->list_decomp1);
		dest += size;
		uncomp_header_len += size;
	}

	/* build the next header if necessary */
	if(g_context->build_next_header != NULL)
	{
		size = g_context->build_next_header(g_context, active1, dest, payload_len);
		dest += size;
		uncomp_header_len += size;
	}

	context->state = FULL_CONTEXT;

	/* update the inter-packet variable */
	update_inter_packet(g_context);

	/* copy the payload */
	rohc_debugf(3, "ROHC payload (length = %u bytes) starts at offset %u\n",
	            payload_len, rohc_header_len);
	if((rohc_header_len + payload_len) != rohc_length)
	{
		rohc_debugf(0, "ROHC IR-DYN header (%u bytes) and payload (%u bytes) "
		            "do not match the full ROHC IR-DYN packet (%u bytes)\n",
		            rohc_header_len, payload_len, rohc_length);
		goto error;
	}
	if(payload_len != 0)
	{
		memcpy(dest, payload_data, payload_len);
	}

	/* statistics */
	context->header_compressed_size += rohc_header_len;
	c_add_wlsb(context->header_16_compressed, 0, 0, rohc_header_len);
	context->header_uncompressed_size += uncomp_header_len;
	c_add_wlsb(context->header_16_uncompressed, 0, 0, uncomp_header_len);

	return (uncomp_header_len + payload_len);

error:
	return ROHC_ERROR;
}


/**
 * @brief Decode the extension 0 of the UOR-2 packet
 *
 * Bits extracted:
 *  - 3 bits of SN
 *  - UOR-2 or UOR-2-ID: 3 bits of IP-ID
 *  - UOR-2-RTP or UOR-2-TS: 3 bits of TS
 *
 * @param rohc_data      The ROHC packet to decode
 * @param rohc_data_len  The length of the ROHC packet
 * @param packet_type    The type of ROHC packet
 * @param sn_bits        OUT: The SN bits found in the extension
 * @param sn_bits_nr     OUT: The number of SN bits found in the extension
 * @param ip_id_bits     OUT: The IP-ID bits found in the extension
 * @param ip_id_bits_nr  OUT: The number of IP-ID bits found in the extension
 * @param ts_bits        OUT: The TS bits found in the extension
 * @param ts_bits_nr     OUT: The number of TS bits found in the extension
 * @return               The data length read from the ROHC packet,
 *                       -1 in case of error
 */
int decode_extension0(const unsigned char *const rohc_data,
                      const size_t rohc_data_len,
                      const rohc_packet_t packet_type,
                      uint16_t *const sn_bits,
                      size_t *const sn_bits_nr,
                      uint16_t *const ip_id_bits,
                      size_t *const ip_id_bits_nr,
                      uint32_t *const ts_bits,
                      size_t *const ts_bits_nr)
{
	const size_t rohc_ext0_len = 1;

	rohc_debugf(3, "decode UOR-2* extension 0\n");

	/* check the minimal length to decode the extension 0 */
	if(rohc_data_len < 1)
	{
		rohc_debugf(0, "ROHC packet too small (len = %u)\n", rohc_data_len);
		goto error;
	}

	/* parse 3 bits of SN */
	*sn_bits = GET_BIT_3_5(rohc_data);
	*sn_bits_nr = 3;

	/* parse the IP-ID and TS bits */
	switch(packet_type)
	{
		case PACKET_UOR_2:
		case PACKET_UOR_2_ID:
		{
			/* read 3 bits of IP-ID */
			*ip_id_bits = GET_BIT_0_2(rohc_data);
			*ip_id_bits_nr = 3;
			/* no TS bit */
			*ts_bits = 0;
			*ts_bits_nr = 0;
			break;
		}

		case PACKET_UOR_2_RTP:
		case PACKET_UOR_2_TS:
		{
			/* read 3 bits of TS */
			*ts_bits = GET_BIT_0_2(rohc_data);
			*ts_bits_nr = 3;
			/* no IP-ID bit */
			*ip_id_bits = 0;
			*ip_id_bits_nr = 0;
			break;
		}

		default:
		{
			rohc_debugf(3, "bad packet type (%d)\n", packet_type);
			goto error;
		}
	}

	rohc_debugf(3, "%u bits of SN found in EXT0 = 0x%x\n",
	            *sn_bits_nr, *sn_bits);
	rohc_debugf(3, "%u bits of outer IP-ID found in EXT0 = 0x%x\n",
	            *ip_id_bits_nr, *ip_id_bits);
	rohc_debugf(3, "%u bits of TS found in EXT0 = 0x%x\n",
	            *ts_bits_nr, *ts_bits);

	return rohc_ext0_len;

error:
	return -1;
}


/**
 * @brief Decode the extension 1 of the UOR-2 packet
 *
 * Bits extracted:
 *  - 3 bits of SN
 *  - UOR-2: 11 bits of IP-ID
 *  - UOR-2-RTP: 11 bits of TS
 *  - UOR-2-TS: 3 bits of TS / 8 bits of IP-ID
 *  - UOR-2-ID: 3 bits of IP-ID / 8 bits of TS
 *
 * @param rohc_data      The ROHC packet to decode
 * @param rohc_data_len  The length of the ROHC packet
 * @param packet_type    The type of ROHC packet
 * @param sn_bits        OUT: The SN bits found in the extension
 * @param sn_bits_nr     OUT: The number of SN bits found in the extension
 * @param ip_id_bits     OUT: The IP-ID bits found in the extension
 * @param ip_id_bits_nr  OUT: The number of IP-ID bits found in the extension
 * @param ts_bits        OUT: The TS bits found in the extension
 * @param ts_bits_nr     OUT: The number of TS bits found in the extension
 * @return               The data length read from the ROHC packet,
 *                       -1 in case of error
 */
int decode_extension1(const unsigned char *const rohc_data,
                      const size_t rohc_data_len,
                      const rohc_packet_t packet_type,
                      uint16_t *const sn_bits,
                      size_t *const sn_bits_nr,
                      uint16_t *const ip_id_bits,
                      size_t *const ip_id_bits_nr,
                      uint32_t *const ts_bits,
                      size_t *const ts_bits_nr)
{
	const size_t rohc_ext1_len = 2;

	rohc_debugf(3, "decode UOR-2* extension 1\n");

	/* check the minimal length to decode the extension 1 */
	if(rohc_data_len < 2)
	{
		rohc_debugf(0, "ROHC packet too small (len = %u)\n", rohc_data_len);
		goto error;
	}

	/* parse 3 bits of SN */
	*sn_bits = GET_BIT_3_5(rohc_data);
	*sn_bits_nr = 3;

	switch(packet_type)
	{
		case PACKET_UOR_2:
		{
			/* parse 11 bits of IP-ID */
			*ip_id_bits = (GET_BIT_0_2(rohc_data) << 8) | GET_BIT_0_7(rohc_data + 1);
			*ip_id_bits_nr = 11;
			/* no TS bit */
			*ts_bits = 0;
			*ts_bits_nr = 0;
			break;
		}

		case PACKET_UOR_2_RTP:
		{
			/* parse 11 bits of TS */
			*ts_bits = (GET_BIT_0_2(rohc_data) << 8) | GET_BIT_0_7(rohc_data + 1);
			*ts_bits_nr = 11;
			/* no IP-ID bit */
			*ip_id_bits = 0;
			*ip_id_bits_nr = 0;
			break;
		}

		case PACKET_UOR_2_TS:
		{
			/* parse 3 bits of TS */
			*ts_bits = GET_BIT_0_2(rohc_data);
			*ts_bits_nr = 3;
			/* parse 8 bits of IP-ID */
			*ip_id_bits = GET_BIT_0_7(rohc_data + 1);
			*ip_id_bits_nr = 8;
			break;
		}

		case PACKET_UOR_2_ID:
		{
			/* parse 3 bits of IP-ID */
			*ip_id_bits = GET_BIT_0_2(rohc_data);
			*ip_id_bits_nr = 3;
			/* parse 8 bits of TS */
			*ts_bits = GET_BIT_0_7(rohc_data + 1);
			*ts_bits_nr = 8;
			break;
		}

		default:
		{
			rohc_debugf(3, "bad packet type (%d)\n", packet_type);
			goto error;
		}
	}

	rohc_debugf(3, "%u bits of SN found in EXT1 = 0x%x\n",
	            *sn_bits_nr, *sn_bits);
	rohc_debugf(3, "%u bits of outer IP-ID found in EXT1 = 0x%x\n",
	            *ip_id_bits_nr, *ip_id_bits);
	rohc_debugf(3, "%u bits of TS found in EXT1 = 0x%x\n",
	            *ts_bits_nr, *ts_bits);

	return rohc_ext1_len;

error:
	return -1;
}


/**
 * @brief Decode the extension 2 of the UOR-2 packet
 *
 * Bits extracted:
 *  - 3 bits of SN
 *  - UOR-2: 11 bits of outer IP-ID / 8 bits of inner IP-ID
 *  - UOR-2-RTP: 19 bits of TS
 *  - UOR-2-TS: 11 bits of TS / 8 bits of the innermost IP-ID
 *  - UOR-2-ID: 8 bits of TS / 11 bits of the innermost IP-ID
 *
 * @param rohc_data         The ROHC packet to decode
 * @param rohc_data_len     The length of the ROHC packet
 * @param packet_type       The type of ROHC packet
 * @param innermost_ip_hdr  The innermost IP header (1 means first IP header,
 *                          2 means second IP header)
 * @param sn_bits           OUT: The SN bits found in the extension
 * @param sn_bits_nr        OUT: The number of SN bits found in the extension
 * @param ip_id_bits        OUT: The outer IP-ID bits found in the extension
 * @param ip_id_bits_nr     OUT: The number of outer IP-ID bits found in the
 *                               extension
 * @param ip_id2_bits       OUT: The inner IP-ID bits found in the extension
 * @param ip_id2_bits_nr    OUT: The number of inner IP-ID bits found in the
 *                               extension
 * @param ts_bits           OUT: The TS bits found in the extension
 * @param ts_bits_nr        OUT: The number of TS bits found in the extension
 * @return                  The data length read from the ROHC packet,
 *                          -1 in case of error
 */
int decode_extension2(const unsigned char *const rohc_data,
                      const size_t rohc_data_len,
                      const rohc_packet_t packet_type,
											const int innermost_ip_hdr,
                      uint16_t *const sn_bits,
                      size_t *const sn_bits_nr,
                      uint16_t *const ip_id_bits,
                      size_t *const ip_id_bits_nr,
                      uint16_t *const ip_id2_bits,
                      size_t *const ip_id2_bits_nr,
                      uint32_t *const ts_bits,
                      size_t *const ts_bits_nr)
{
	const size_t rohc_ext2_len = 3;

	/* sanity checks */
	assert(innermost_ip_hdr == 1 || innermost_ip_hdr == 2);

	rohc_debugf(3, "decode UOR-2* extension 2\n");

	/* check the minimal length to decode the extension 2 */
	if(rohc_data_len < 3)
	{
		rohc_debugf(0, "ROHC packet too small (len = %u)\n", rohc_data_len);
		goto error;
	}

	/* parse 3 bits of SN */
	*sn_bits = GET_BIT_3_5(rohc_data);
	*sn_bits_nr = 3;

	switch(packet_type)
	{
		case PACKET_UOR_2:
		{
			/* parse 11 bits of outer IP-ID */
			*ip_id_bits = (GET_BIT_0_2(rohc_data) << 8) | GET_BIT_0_7(rohc_data + 1);
			*ip_id_bits_nr = 11;
			/* parse 8 bits of inner IP-ID */
			*ip_id_bits = GET_BIT_0_7(rohc_data + 2);
			*ip_id_bits_nr = 8;
			/* no TS bit */
			*ts_bits = 0;
			*ts_bits_nr = 0;
			break;
		}

		case PACKET_UOR_2_RTP:
		{
			/* parse 19 bits of TS */
			*ts_bits = (GET_BIT_0_2(rohc_data) << 8) |
			           GET_BIT_0_7(rohc_data + 1) |
			           GET_BIT_0_7(rohc_data + 2);
			/* no outer IP-ID bit */
			*ip_id_bits = 0;
			*ip_id_bits_nr = 0;
			/* no inner IP-ID bit */
			*ip_id2_bits = 0;
			*ip_id2_bits_nr = 0;
			break;
		}
		
		case PACKET_UOR_2_TS:
		{
			/* parse 11 bits of TS */
			*ts_bits = (GET_BIT_0_2(rohc_data) << 8) | GET_BIT_0_7(rohc_data + 1);
			*ts_bits_nr = 11;
			/* parse 8 bits of the innermost IP-ID */
			if(innermost_ip_hdr == 1)
			{
				*ip_id_bits = GET_BIT_0_7(rohc_data + 2);
				*ip_id_bits_nr = 8;
				*ip_id2_bits = 0;
				*ip_id2_bits_nr = 0;
			}
			else
			{
				*ip_id2_bits = GET_BIT_0_7(rohc_data + 2);
				*ip_id2_bits_nr = 8;
				*ip_id_bits = 0;
				*ip_id_bits_nr = 0;
			}
			break;
		}

		case PACKET_UOR_2_ID:
		{
			/* parse 11 bits of the innermost IP-ID */
			if(innermost_ip_hdr == 1)
			{
				*ip_id_bits = (GET_BIT_0_2(rohc_data) << 8) |
				              GET_BIT_0_7(rohc_data + 1);
				*ip_id_bits_nr = 11;
				*ip_id2_bits = 0;
				*ip_id2_bits_nr = 0;
			}
			else
			{
				*ip_id2_bits = (GET_BIT_0_2(rohc_data) << 8) |
				               GET_BIT_0_7(rohc_data + 1);
				*ip_id2_bits_nr = 11;
				*ip_id_bits = 0;
				*ip_id_bits_nr = 0;
			}
			/* parse 8 bits of TS */
			*ts_bits = GET_BIT_0_7(rohc_data + 2);
			*ts_bits_nr = 8;
			break;
		}

		default:
		{
			rohc_debugf(3, "bad packet type (%d)\n", packet_type);
			goto error;
		}
	}

	rohc_debugf(3, "%u bits of SN found in EXT2 = 0x%x\n",
	            *sn_bits_nr, *sn_bits);
	rohc_debugf(3, "%u bits of outer IP-ID found in EXT2 = 0x%x\n",
	            *ip_id_bits_nr, *ip_id_bits);
	rohc_debugf(3, "%u bits of inner IP-ID found in EXT2 = 0x%x\n",
	            *ip_id2_bits_nr, *ip_id2_bits);
	rohc_debugf(3, "%u bits of TS found in EXT2 = 0x%x\n",
	            *ts_bits_nr, *ts_bits);

	return rohc_ext2_len;

error:
	return -1;
}


/**
 * @brief Decode the extension 3 of the UOR-2 packet
 *
 * @param decomp          The ROHC decompressor
 * @param context         The decompression context
 * @param rohc_data       The ROHC date to decode
 * @param rohc_data_len   The length of the ROHC data to decode
 * @param sn_bits         OUT: The SN bits found in the extension
 * @param sn_bits_nr      OUT: The number of SN bits found in the extension
 * @param ip_id_bits      OUT: The outer IP-ID bits found in the extension
 * @param ip_id_bits_nr   OUT: The number of outer IP-ID bits found in the
 *                             extension
 * @param ip_id2_bits     OUT: The inner IP-ID bits found in the extension
 * @param ip_id2_bits_nr  OUT: The number of inner IP-ID bits found in the
 *                             extension
 * @param ts_bits         OUT: The TS bits found in the extension
 * @param ts_bits_nr      OUT: The number of TS bits found in the extension
 * @param is_ts_scaled    OUT: Whether TS is sent scaled or not
 * @param rtp_m_bits      OUT: The RTP Marker (M) bits founr in the extension
 * @param rtp_m_bits_nr   OUT: The number of RTP Marker (M) bits found in the
 *                             extension
 * @param rtp_x_bits      OUT: The RTP eXtension (R-X) bits found in the
 *                             extension
 * @param rtp_x_bits_nr   OUT: The number of RTP eXtension (R-X) bits found
 *                             in the extension
 * @param rtp_p_bits      OUT: The RTP Padding (R-P) bits found in the
 *                             extension
 * @param rtp_p_bits_nr   OUT: The number of RTP Padding (R-P) bits found
 *                             in the extension
 * @param rtp_pt_bits     OUT: The RTP Payload Type (R-PT) bits found in the
 *                             extension
 * @param rtp_pt_bits_nr  OUT: The number of RTP Payload Type (R-PT) bits
 *                             found in the extension
 * @return                The data length read from the ROHC packet,
 *                        -2 in case packet must be parsed again,
 *                        -1 in case of error
 */
int decode_extension3(struct rohc_decomp *decomp,
                      struct d_context *context,
                      const unsigned char *const rohc_data,
                      const size_t rohc_data_len,
                      uint16_t *const sn_bits,
                      size_t *const sn_bits_nr,
                      uint16_t *const ip_id_bits,
                      size_t *const ip_id_bits_nr,
                      uint16_t *const ip_id2_bits,
                      size_t *const ip_id2_bits_nr,
                      uint32_t *const ts_bits,
                      size_t *const ts_bits_nr,
                      int *const is_ts_scaled,
                      uint8_t *const rtp_m_bits,
                      size_t *const rtp_m_bits_nr,
                      uint8_t *const rtp_x_bits,
                      size_t *const rtp_x_bits_nr,
                      uint8_t *const rtp_p_bits,
                      size_t *const rtp_p_bits_nr,
                      uint8_t *const rtp_pt_bits,
                      size_t *const rtp_pt_bits_nr)
{
	struct d_generic_context *g_context = context->specific;
	struct d_generic_changes *active1 = g_context->active1;
	struct d_generic_changes *active2 = g_context->active2;
	const unsigned char *ip_flags_pos = NULL;
	const unsigned char *ip2_flags_pos = NULL;
	int S, rts, mode, I, ip, rtp, ip2;
	int size;
	rohc_packet_t packet_type;

	/* remaining ROHC data */
	const unsigned char *rohc_remain_data;
	size_t rohc_remain_len;

	/* sanity checks */
	assert(sn_bits != NULL);
	assert(sn_bits_nr != NULL);
	assert(ip_id_bits != NULL);
	assert(ip_id_bits_nr != NULL);
	assert(ip_id2_bits != NULL);
	assert(ip_id2_bits_nr != NULL);
	
	packet_type = g_context->packet_type;
	
	rohc_debugf(3, "decode UOR-2* extension 3\n");

	rohc_remain_data = rohc_data;
	rohc_remain_len = rohc_data_len;

	/* check the minimal length to decode the flags */
	if(rohc_remain_len < 1)
	{
		rohc_debugf(0, "ROHC packet too small (len = %u)\n", rohc_remain_len);
		goto error;
	}

	/* extract flags */
	S = GET_REAL(GET_BIT_5(rohc_remain_data));
	I = GET_REAL(GET_BIT_2(rohc_remain_data));
	ip = GET_REAL(GET_BIT_1(rohc_remain_data));
	
	switch(packet_type)
	{
		case PACKET_UOR_2:
		{
			rts = 0;
			*is_ts_scaled = 0;
			mode = GET_BIT_3_4(rohc_remain_data);
			rtp = 0;
			ip2 = GET_REAL(GET_BIT_0(rohc_remain_data));
			rohc_debugf(3, "S = %d, mode = 0x%x, I = %d, ip = %d, ip2 = %d\n",
			            S, mode, I, ip, ip2);
			break;
		}

		case PACKET_UOR_2_RTP:
		case PACKET_UOR_2_TS:
		case PACKET_UOR_2_ID:
		{
			/* check the minimal length to decode the first byte of flags and ip2 flag */
			if(rohc_remain_len < 2)
			{
				rohc_debugf(0, "ROHC packet too small (len = %u)\n", rohc_remain_len);
				goto error;
			}
			rts = GET_REAL(GET_BIT_4(rohc_remain_data));
			*is_ts_scaled = GET_REAL(GET_BIT_3(rohc_remain_data));
			mode = 0;
			rtp = GET_REAL(GET_BIT_0(rohc_remain_data));
			if(ip)
			{
				ip2 = GET_REAL(GET_BIT_0(rohc_remain_data + 1));
			}
			else
			{
				ip2 = 0;
			}
			rohc_debugf(3, "S = %d, R-TS = %d, Tsc = %d, I = %d, ip = %d, rtp = %d\n",
			            S, rts, *is_ts_scaled, I, ip, rtp);
			break;
		}

		default:
		{
			rohc_debugf(3, "bad packet type (%d)\n", packet_type);
			goto error;
		}
	}

	rohc_remain_data++;
	rohc_remain_len--;

	/* check the minimal length to decode the inner & outer IP header flags
	 * and the SN */
	if(rohc_remain_len < ip + ip2 + S)
	{
		rohc_debugf(0, "ROHC packet too small (len = %u)\n", rohc_remain_len);
		goto error;
	}

	/* remember position of inner IP header flags if present */
	if(ip)
	{
		rohc_debugf(3, "inner IP header flags field is present "
		            "in EXT-3 = 0x%02x\n", GET_BIT_0_7(rohc_remain_data));
		if(g_context->multiple_ip)
			ip2_flags_pos = rohc_remain_data;
		else
			ip_flags_pos = rohc_remain_data;
		rohc_remain_data++;
		rohc_remain_len--;
	}

	/* remember position of outer IP header flags if present */
	if(ip2)
	{
		rohc_debugf(3, "outer IP header flags field is present "
		            "in EXT-3 = 0x%02x\n", GET_BIT_0_7(rohc_remain_data));
		ip_flags_pos = rohc_remain_data;
		rohc_remain_data++;
		rohc_remain_len--;
	}

	/* extract the SN if present */
	if(S)
	{
		*sn_bits = GET_BIT_0_7(rohc_remain_data);
		*sn_bits_nr = 8;
		rohc_debugf(3, "8 bits of SN found in EXT-3 = 0x%02x\n", *sn_bits);
		rohc_remain_data++;
		rohc_remain_len--;
	}

	/* extract and decode TS if present (RTP profile only) */
	if(rts)
	{
		int ts_sdvl_size;
		int ret;

		/* check the minimal length to read at least one byte of TS, then
		 * extract TS field size and check if packet is large enough to
		 * contain the whole field */
		if(rohc_remain_len < 1)
		{
			rohc_debugf(0, "ROHC packet too small (len = %u)\n", rohc_remain_len);
			goto error;
		}

		ts_sdvl_size = d_sdvalue_size(rohc_remain_data);
		if(ts_sdvl_size < 0)
		{
			rohc_debugf(0, "bad TS SDVL-encoded field length\n");
			goto error;
		}

		if(rohc_remain_len < ts_sdvl_size)
		{
			rohc_debugf(0, "ROHC packet too small (len = %u)\n", rohc_remain_len);
			goto error;
		}

		/* decode SDVL-encoded TS value */
		ret = d_sdvalue_decode(rohc_remain_data);
		if(ret < 0)
		{
			rohc_debugf(0, "bad TS SDVL-encoded field\n");
			goto error;
		}
		*ts_bits = ret;

		if(ts_sdvl_size == 1)
		{
			*ts_bits_nr = 7;
		}
		else if(ts_sdvl_size == 2)
		{
			*ts_bits_nr = 14;
		}
		else if(ts_sdvl_size == 3)
		{
			*ts_bits_nr = 21;
		}
		else if(ts_sdvl_size == 4)
		{
			*ts_bits_nr = MAX_BITS_IN_4_BYTE_SDVL;
		}
		else
		{
			rohc_debugf(3, "failed to decode SDVL-encoded TS\n");
			goto error;
		}

		rohc_remain_data += ts_sdvl_size;
		rohc_remain_len -= ts_sdvl_size;
	}
	else /* non-RTP profiles or RTP profile without RTS flag set */
	{
		/* no TS bits */
		*ts_bits = 0;
		*ts_bits_nr = 0;
	}

	/* decode the inner IP header fields (pointed by packet) according to the
	 * inner IP header flags (pointed by ip(2)_flags_pos) if present */
	if(ip)
	{
		if(g_context->multiple_ip)
		{
			size = decode_inner_header_flags(context, ip2_flags_pos,
			                                 rohc_remain_data, rohc_remain_len,
			                                 active2);
		}
		else
		{
			size = decode_inner_header_flags(context, ip_flags_pos,
			                                 rohc_remain_data, rohc_remain_len,
			                                 active1);
		}
		if(size == -1)
		{
			rohc_debugf(0, "cannot decode the inner IP header flags & fields\n");
			goto error;
		}
		else if(size == -2)
		{
			/* we need to reparse the packet */
			rohc_debugf(3, "trying to reparse the packet...\n");
			goto reparse;
		}
		rohc_remain_data += size;
		rohc_remain_len -= size;
	}

	/* decode the IP-ID if present */
	if(I)
	{
		/* check the minimal length to decode the IP-ID field */
		if(rohc_remain_len < 2)
		{
			rohc_debugf(0, "ROHC packet too small (len = %u)\n", rohc_remain_len);
			goto error;
		}

		if(g_context->multiple_ip)
		{
			if(ip_get_version(&active2->ip) != IPV4)
			{
				rohc_debugf(0, "extension 3 must not update the inner IP-ID "
				               "because the inner header is IPv6\n");
				goto error;
			}

			*ip_id2_bits = ntohs(GET_NEXT_16_BITS(rohc_remain_data));
			*ip_id2_bits_nr = 16;
			*ip_id_bits = 0;
			*ip_id_bits_nr = 0;

			rohc_debugf(3, "%u bits of inner IP-ID in EXT3 = 0x%x\n",
			            *ip_id2_bits_nr, *ip_id2_bits);
		}
		else
		{
			if(ip_get_version(&active1->ip) != IPV4)
			{
				rohc_debugf(0, "extension 3 must not update the outer IP-ID "
				               "because the outer header is IPv6\n");
				goto error;
			}

			*ip_id_bits = ntohs(GET_NEXT_16_BITS(rohc_remain_data));
			*ip_id_bits_nr = 16;
			*ip_id2_bits = 0;
			*ip_id2_bits_nr = 0;

			rohc_debugf(3, "%u bits of outer IP-ID in EXT3 = 0x%x\n",
			            *ip_id_bits_nr, *ip_id_bits);
		}

		/* both inner and outer IP-ID fields are 2-byte long */
		rohc_remain_data += 2;
		rohc_remain_len -= 2;
	}
	else
	{
		/* no IP-ID bits */
		*ip_id_bits = 0;
		*ip_id_bits_nr = 0;
		*ip_id2_bits = 0;
		*ip_id2_bits_nr = 0;
	}

	/* decode the outer IP header fields (pointed by packet) according to the
	 * outer IP header flags (pointed by ip2_flags_pos) if present */
	if(ip2)
	{
		size = decode_outer_header_flags(context, ip2_flags_pos,
		                                 rohc_remain_data, rohc_remain_len,
		                                 active1, ip_id_bits, ip_id_bits_nr);
		if(size == -1)
		{
			rohc_debugf(0, "cannot decode the outer IP header flags & fields\n");
			goto error;
		}
		else if(size == -2)
		{
			/* we need to reparse the packet */
			rohc_debugf(3, "trying to reparse the packet...\n");
			goto reparse;
		}
		rohc_remain_data += size;
		rohc_remain_len -= size;
	}

	/* decode RTP header flags & fields if present */
	if(rtp)
	{
		int rpt, csrc, tss, tis;

		/* check the minimal length to decode RTP header flags */
		if(rohc_remain_len < 1)
		{
			rohc_debugf(0, "ROHC packet too small (len = %u)\n", rohc_remain_len);
			goto error;
		}
	
		/* decode RTP header flags */
		mode = GET_BIT_6_7(rohc_remain_data);
		rpt = GET_REAL(GET_BIT_5(rohc_remain_data));
		*rtp_m_bits = GET_REAL(GET_BIT_4(rohc_remain_data));
		*rtp_m_bits_nr = 1;
		rohc_debugf(3, "%u-bit RTP Marker (M) = %u\n",
		            *rtp_m_bits_nr, *rtp_m_bits);
		*rtp_x_bits = GET_REAL(GET_BIT_3(rohc_remain_data));
		*rtp_x_bits_nr = 1;
		rohc_debugf(3, "%u-bit RTP eXtension (R-X) = %u\n",
		            *rtp_x_bits_nr, *rtp_x_bits);
		csrc = GET_REAL(GET_BIT_2(rohc_remain_data));
		tss = GET_REAL(GET_BIT_1(rohc_remain_data));
		tis = GET_REAL(GET_BIT_0(rohc_remain_data));
		rohc_remain_data++;
		rohc_remain_len--;

		/* check the minimal length to decode RTP header fields */
		if(rohc_remain_len < (rpt + csrc + tss + tis))
		{
			rohc_debugf(0, "ROHC packet too small (len = %u)\n", rohc_remain_len);
			goto error;
		}
	
		/* decode RTP header fields */
		if(rpt)
		{
			*rtp_p_bits = GET_REAL(GET_BIT_7(rohc_remain_data));
			*rtp_p_bits_nr = 1;
			*rtp_pt_bits = GET_BIT_0_6(rohc_remain_data);
			*rtp_pt_bits_nr = 7;
			rohc_debugf(3, "%u-bit RTP Payload Type (R-PT) = 0x%x\n",
			            *rtp_pt_bits_nr, *rtp_pt_bits);
			rohc_remain_data++;
			rohc_remain_len--;
		}
		else
		{
			/* RTP Padding (R-P) and RTP Payload Type (R-PT) not updated by
			   extension 3 */
			*rtp_p_bits = 0;
			*rtp_p_bits_nr = 0;
			*rtp_pt_bits = 0;
			*rtp_pt_bits_nr = 0;
		}

		if(csrc)
		{
			/* TODO: Compressed CSRC list */
			rohc_debugf(0, "Compressed CSRC list not supported yet\n");
			goto error;
		}

		if(tss)
		{
			struct d_rtp_context *rtp_context;
			int ts_stride;
			int ts_stride_size;

			rtp_context = (struct d_rtp_context *) g_context->specific;

			/* check the minimal length to read at least one byte of TS_SRTIDE,
			 * then extract TS_SRTIDE field size and check if packet is large
			 * enough to contain the whole field */
			if(rohc_remain_len < 1)
			{
				rohc_debugf(0, "ROHC packet too small (len = %u)\n", rohc_remain_len);
				goto error;
			}

			ts_stride_size = d_sdvalue_size(rohc_remain_data);
			if(ts_stride_size < 0)
			{
				rohc_debugf(0, "bad TS_SRTIDE SDVL-encoded field length\n");
				goto error;
			}

			if(rohc_remain_len < ts_stride_size)
			{
				rohc_debugf(0, "ROHC packet too small (len = %u)\n", rohc_remain_len);
				goto error;
			}

			/* decode SDVL-encoded TS_STRIDE value */
			ts_stride = d_sdvalue_decode(rohc_remain_data);
			if(ts_stride < 0)
			{
				rohc_debugf(0, "bad TS_SRTIDE SDVL-encoded field\n");
				goto error;
			}

			rohc_remain_data += ts_stride_size;
			rohc_remain_len -= ts_stride_size;
		
			rohc_debugf(3, "decoded ts_stride = %u / 0x%x\n", ts_stride, ts_stride);
			d_add_ts_stride(&rtp_context->ts_sc, ts_stride);
		}

		if(tis)
		{
			/* TODO: TIME_STRIDE */
			rohc_debugf(0, "TIME_STRIDE not supported yet\n");
			goto error;
		}
	}
	else
	{
		/* RTP eXtension (R-X), RTP Padding (R-P) and RTP Payload Type (R-PT)
		   not updated by extension 3 */
		*rtp_x_bits = 0;
		*rtp_x_bits_nr = 0;
		*rtp_p_bits = 0;
		*rtp_p_bits_nr = 0;
		*rtp_pt_bits = 0;
		*rtp_pt_bits_nr = 0;
	}
	
	if((packet_type == PACKET_UOR_2 || rtp) && mode != context->mode)
	{
		rohc_debugf(2, "mode different in compressor (%d) and "
		               "decompressor (%d)\n", mode, context->mode);
		d_change_mode_feedback(decomp, context);
	}

	return (rohc_data_len - rohc_remain_len);

error:
	return -1;
reparse:
	return -2;
}


/**
 * @brief Find out of which type is the ROHC packet.
 *
 * @param decomp      The ROHC decompressor
 * @param context     The decompression context
 * @param packet      The ROHC packet
 * @param second_byte The offset for the second byte of the ROHC packet
 *                    (depends on the CID encoding and the packet type)
 * @return            The packet type among PACKET_UO_0, PACKET_UO_1,
 *                    PACKET_UO_1_RTP, PACKET_UO_1_TS, PACKET_UO_1_ID,
 *                    PACKET_UOR_2, PACKET_UOR_2_RTP, PACKET_UOR_2_TS,
 *                    PACKET_UOR_2_ID, PACKET_IR_DYN, PACKET_IR or
 *                    PACKET_UNKNOWN
 */
rohc_packet_t find_packet_type(struct rohc_decomp *decomp,
                               struct d_context *context,
                               const unsigned char *packet,
                               int second_byte)
{
	rohc_packet_t type;
	struct d_generic_context *g_context = context->specific;
	int multiple_ip = g_context->multiple_ip;
	int rnd = g_context->last1->rnd;
	int is_rtp = context->profile->id == ROHC_PROFILE_RTP;
	int is_ip_v4 = (ip_get_version(&g_context->last1->ip) == IPV4);

	if(GET_BIT_7(packet) == 0x00)
	{
		/* UO-0 packet */
		type = PACKET_UO_0;
	}
	else if(GET_BIT_6_7(packet) == 0x02)
	{
		/* UO-1* packet */

		if(is_rtp)
		{
			/* UO-1-* packet */

			if(!multiple_ip)
			{
				if((is_ip_v4 && rnd) || !is_ip_v4)
				{
					/* UO-1-RTP packet */
					type = PACKET_UO_1_RTP;
				}
				else
				{
					/* UO-1-ID or UO-1-TS packet */
					if(GET_BIT_5(packet) == 0)
						type = PACKET_UO_1_ID;
					else
						type = PACKET_UO_1_TS;
				}
			}
			else /* double IP headers */
			{
				int rnd2 = g_context->last2->rnd;
				int is_ip2_v4 = (ip_get_version(&g_context->last2->ip) == IPV4);

				if(((is_ip_v4 && rnd) || !is_ip_v4) &&
				   ((is_ip2_v4 && rnd2) || !is_ip2_v4))
				{
					/* UO-1-RTP packet */
					type = PACKET_UO_1_RTP;
				}
				else
				{
					/* UO-1-ID or UO-1-TS packet */
					if(GET_BIT_5(packet) == 0)
						type = PACKET_UO_1_ID;
					else
						type = PACKET_UO_1_TS;
				}
			}
		}
		else /* non-RTP profiles */
		{
			/* UO-1 packet */
			type = PACKET_UO_1;
		}
	}
	else if(GET_BIT_5_7(packet) == 0x06)
	{
		/* UOR-2* packet */

		if(is_rtp)
		{
			/* UOR-2-* packet */

			if(!multiple_ip)
			{
				if(!is_ip_v4)
				{
					/* UOR-2-RTP packet */
					type = PACKET_UOR_2_RTP;
				}
				else if((is_ip_v4 && rnd))
				{
					/* UOR-2-RTP or UOR-2-ID packet */
#if RTP_BIT_TYPE
					/* check the RTP disambiguation bit type to avoid reparsing
					 * (proprietary extention of the ROHC standard) */
					if(GET_BIT_6(packet + second_byte + 1) == 0)
					{
						/* UOR-2-RTP packet */
						type = PACKET_UOR_2_RTP;
					}
					else
					{
						/* UOR-2-ID */
						type = PACKET_UOR_2_ID;
					}
#else
					/* try to decode as UOR-2-RTP packet and change to UOR-2-ID
					 * later if UOR-2-RTP was the wrong choice */
					type = PACKET_UOR_2_RTP;
#endif
				}
				else
				{
					/* UOR-2-ID or UOR-2-TS packet, check the T field */
					if(GET_BIT_7(packet + second_byte) == 0)
					{
						/* UOR-2-ID packet */
						type = PACKET_UOR_2_ID;
					}
					else
					{
						/* UOR-2-TS packet */
						type = PACKET_UOR_2_TS;
					}
				}
			}
			else /* double IP headers */
			{
				int rnd2 = g_context->last2->rnd;
				int is_ip2_v4 = (ip_get_version(&g_context->last2->ip) == IPV4);

				if (!is_ip2_v4) 
				{
					/* UOR-2-RTP packet */
					type = PACKET_UOR_2_RTP;
				}
				else if(((is_ip_v4 && rnd) && (is_ip2_v4 && rnd2)) || 
					((!is_ip_v4) && (is_ip2_v4 && rnd2)))
				{
					/* UOR-2-RTP or UOR-2-ID packet */
#if RTP_BIT_TYPE
					/* check the RTP disambiguation bit type to avoid reparsing
					 * (proprietary extention of the ROHC standard) */
					if(GET_BIT_6(packet + second_byte + 1) == 0)
					{
						/* UOR-2-RTP packet */
						type = PACKET_UOR_2_RTP;
					}
					else
					{
						/* UOR-2-ID */
						type = PACKET_UOR_2_ID;
					}
#else
					/* try to decode as UOR-2-RTP packet and change to UOR-2-ID
					 * later if UOR-2-RTP was the wrong choice */
					type = PACKET_UOR_2_RTP;
#endif
				}
				else
				{
					/* UOR-2-ID or UOR-2-TS packet, check the T field */
					if(GET_BIT_7(packet + second_byte) == 0)
					{
						/* UOR-2-ID packet */
						type = PACKET_UOR_2_ID;
					}
					else
					{
						/* UOR-2-TS packet */
						type = PACKET_UOR_2_TS;
					}
				}
			}
		}
		else /* non-RTP profiles */
		{
			/* UOR-2 packet */
			type = PACKET_UOR_2;
		}
	}
	else if(*packet == 0xf8)
	{
		/* IR-DYN packet */
		type = PACKET_IR_DYN;
	}
	else if((*packet & 0xfe) == 0xfc)
	{
		/* IR packet */
		type = PACKET_IR;
	}
	else
	{
		/* unknown packet */
		type = PACKET_UNKNOWN;
	}

	return type;
}


/**
 * @brief Find out which extension is carried by the UOR-2 packet.
 *
 * @param rohc_extension  The ROHC UOR-2 packet
 * @return                The UOR-2 extension type among:
 *                        \li PACKET_EXT_0
 *                        \li PACKET_EXT_1
 *                        \li PACKET_EXT_2
 *                        \li PACKET_EXT_3
 */
uint8_t extension_type(const unsigned char *const rohc_extension)
{
	return GET_BIT_6_7(rohc_extension);
}


/**
 * @brief Decode the inner IP header flags and fields.
 *
 * Store the values in an IP header info structure.
 *
 * \verbatim

  Inner IP header flags (5.7.5):

       0     1     2     3     4     5     6     7
     ..... ..... ..... ..... ..... ..... ..... .....
    | TOS | TTL | DF  | PR  | IPX | NBO | RND | ip2 |  if ip = 1
     ..... ..... ..... ..... ..... ..... ..... .....

  Inner IP header fields (5.7.5):

    ..... ..... ..... ..... ..... ..... ..... .....
   |         Type of Service/Traffic Class         |  if TOS = 1
    ..... ..... ..... ..... ..... ..... ..... .....
   |         Time to Live/Hop Limit                |  if TTL = 1
    ..... ..... ..... ..... ..... ..... ..... .....
   |         Protocol/Next Header                  |  if PR = 1
    ..... ..... ..... ..... ..... ..... ..... .....
   /         IP extension headers                  /  variable,
    ..... ..... ..... ..... ..... ..... ..... .....   if IPX = 1

\endverbatim
 *
 * @param context  The decompression context
 * @param flags    The ROHC flags that indicate which IP fields are present
 *                 in the packet
 * @param fields   The ROHC packet part that contains some IP header fields
 * @param length   The length of the ROHC packet part that contains some IP
 *                 header fields
 * @param info     The IP header info to store the decoded values in
 * @return         The data length read from the ROHC packet,
 *                 -2 in case packet must be parsed again,
 *                 -1 in case of error
 */
int decode_inner_header_flags(struct d_context *context,
                              const unsigned char *flags,
                              const unsigned char *fields,
                              unsigned int length,
                              struct d_generic_changes *info)
{
	int is_tos, is_ttl, is_pr, is_ipx;
	int df, nbo, rnd;
	int read = 0;
	int is_rtp = (context->profile->id == ROHC_PROFILE_RTP);

	/* get the inner IP header flags */
	is_tos = GET_REAL(GET_BIT_7(flags));
	is_ttl = GET_REAL(GET_BIT_6(flags));
	df = GET_REAL(GET_BIT_5(flags));
	is_pr = GET_REAL(GET_BIT_4(flags));
	is_ipx = GET_REAL(GET_BIT_3(flags));
	nbo = GET_REAL(GET_BIT_2(flags));
	rnd = GET_REAL(GET_BIT_1(flags));
	rohc_debugf(3, "header flags: TOS = %d, TTL = %d, PR = %d, IPX = %d\n",
	            is_tos, is_ttl, is_pr, is_ipx);

	/* force the NBO flag to 1 if RND is detected */
	if(rnd)
	{
		nbo = 1;
	}

	/* check the minimal length to decode the header fields */
	if(length < is_tos + is_ttl + is_pr + is_ipx)
	{
		rohc_debugf(0, "ROHC packet too small (len = %u)\n", length);
		goto error;
	}

	/* get the TOS/TC field if present */
	if(is_tos)
	{
		ip_set_tos(&info->ip, *fields);
		rohc_debugf(3, "TOS/TC = 0x%02x\n", *fields);
		fields++;
		read++;
	}

	/* get the TTL/HL field if present */
	if(is_ttl)
	{
		ip_set_ttl(&info->ip, *fields);
		rohc_debugf(3, "TTL/HL = 0x%02x\n", *fields);
		fields++;
		read++;
	}

	/* get the DF flag if IPv4 */
	if(ip_get_version(&info->ip) == IPV4)
	{
		ipv4_set_df(&info->ip, df);
		rohc_debugf(3, "DF = %d\n", ipv4_get_df(&info->ip));
	}
	else if(df) /* IPv6 and DF flag set */
	{
		rohc_debugf(0, "DF flag set and IP header is IPv6\n");
		goto error;
	}

	/* get the Protocol field if present */
	if(is_pr)
	{
		ip_set_protocol(&info->ip, *fields);
		rohc_debugf(3, "Protocol/Next Header = 0x%02x\n", *fields);
		fields++;
		read++;
	}

	/* get the IP extension headers */
	if(is_ipx)
	{
		/* TODO: list compression */
		rohc_debugf(0, "list compression is not supported\n");
		goto error;
	}

	/* get the NBO and RND flags if IPv4 */
	if(ip_get_version(&info->ip) == IPV4)
	{
		info->nbo = nbo;

		/* if RND changed, we must restart parsing for RTP profile
		   (except if the RTP bit type mechanism is used) */
		if(info->rnd != rnd)
		{
			rohc_debugf(1, "RND change detected (%d -> %d)\n", info->rnd, rnd);
			info->rnd = rnd;

			if(is_rtp)
			{
#if RTP_BIT_TYPE
#else
				rohc_debugf(1, "RND changed, so we MUST reparse "
				            "the UOR-2* packet\n");
				return -2;
#endif
			}
		}
	}
	else
	{
		/* IPv6 and NBO flag set */
		if(nbo)
		{
			rohc_debugf(0, "NBO flag set and IP header is IPv6\n");
			goto error;
		}

		/* IPv6 and RND flag set */
		if(rnd)
		{
			rohc_debugf(0, "RND flag set and IP header is IPv6\n");
			goto error;
		}
	}

	return read;

error:
	return -1;
}


/**
 * @brief Decode the outer IP header flags and fields.
 *
 * Store the values in an IP header info structure.
 *
 * \verbatim

  Outer IP header flags (5.7.5):

       0     1     2     3     4     5     6     7
     ..... ..... ..... ..... ..... ..... ..... .....
    | TOS2| TTL2| DF2 | PR2 |IPX2 |NBO2 |RND2 |  I2 |  if ip2 = 1
     ..... ..... ..... ..... ..... ..... ..... .....

  Outer IP header fields

     ..... ..... ..... ..... ..... ..... ..... .....
    |      Type of Service/Traffic Class            |  if TOS2 = 1
     ..... ..... ..... ..... ..... ..... ..... .....
    |         Time to Live/Hop Limit                |  if TTL2 = 1
     ..... ..... ..... ..... ..... ..... ..... .....
    |         Protocol/Next Header                  |  if PR2 = 1
     ..... ..... ..... ..... ..... ..... ..... .....
    /         IP extension header(s)                /  variable,
     ..... ..... ..... ..... ..... ..... ..... .....    if IPX2 = 1
    |                  IP-ID                        |  2 octets,
     ..... ..... ..... ..... ..... ..... ..... .....    if I2 = 1

\endverbatim
 *
 * @param context             The decompression context
 * @param flags               The ROHC flags that indicate which IP fields are
 *                            present in the packet
 * @param fields              The ROHC packet part that contain some IP header
 *                            fields
 * @param length              The length of the ROHC packet part that contains
 *                            some IP header fields
 * @param info                The IP header info to store the decoded values
 * @param ext3_ip_id_bits     OUT: The outer IP-ID bits found in extension 3
 * @param ext3_ip_id_bits_nr  OUT: The number of outer IP-ID bits found in
 *                            extension 3
 * @return                    The data length read from the ROHC packet,
 *                            -1 in case of error
 */
int decode_outer_header_flags(struct d_context *context,
                              const unsigned char *flags,
                              const unsigned char *fields,
                              unsigned int length,
                              struct d_generic_changes *info,
                              uint16_t *const ext3_ip_id_bits,
                              unsigned int *const ext3_ip_id_bits_nr)
{
	int is_I2;
	int read;

	/* decode the some outer IP header flags and fields that are identical
	 * to inner IP header flags and fields */
	read = decode_inner_header_flags(context, flags, fields, length, info);
	if(read == -1)
		goto error;
	if(read == -2)
		goto reparse;
	length -= read;

	/* get other outer IP header flags */
	is_I2 = GET_REAL(GET_BIT_0(flags));
	rohc_debugf(3, "header flags: I2 = %d\n", is_I2);

	/* check the minimal length to decode the outer header fields */
	if(length < is_I2 * 2)
	{
		rohc_debugf(0, "ROHC packet too small (len = %u)\n", length);
		goto error;
	}

	/* get the outer IP-ID if IPv4 */
	if(is_I2)
	{
		if(ip_get_version(&info->ip) != IPV4)
		{
			rohc_debugf(0, "IP-ID field present (I2 = 1) and "
			               "IP header is IPv6\n");
			goto error;
		}

		if((*ext3_ip_id_bits_nr) > 0)
		{
			rohc_debugf(0, "IP-ID field present (I2 = 1) but IP-ID already "
			               "updated\n");
			goto error;
		}

		*ext3_ip_id_bits = ntohs(GET_NEXT_16_BITS(fields));
		*ext3_ip_id_bits_nr = 16;

		rohc_debugf(3, "%u bits of outer IP-ID in EXT3 = 0x%x\n",
		            *ext3_ip_id_bits_nr, *ext3_ip_id_bits);

		fields += 2;
		read += 2;
	}

	return read;

error:
	return -1;
reparse:
	return -2;
}


/**
 * @brief Build an uncompressed IP header.
 *
 * @param active       The IP header changes
 * @param dest         The buffer to store the IP header (MUST be at least
 *                     of sizeof(struct iphdr) or sizeof(struct ip6_hdr) bytes
 *                     depending on the IP version)
 * @param payload_size The length of the IP payload
 * @param decomp       The list decompressor (IPv6 only)
 * @return             The length of the IP header
 */
unsigned int build_uncompressed_ip(struct d_generic_changes *active,
                                   unsigned char *dest,
                                   unsigned int payload_size,
                                   struct list_decomp *decomp)
{
	unsigned int length;

	if(ip_get_version(&active->ip) == IPV4)
		length = build_uncompressed_ip4(active, dest, payload_size);
	else
		length = build_uncompressed_ip6(active, dest, payload_size, decomp);

	return length;
}


/**
 * @brief Build an uncompressed IPv4 header.
 *
 * @param active       The IPv4 header changes
 * @param dest         The buffer to store the IPv4 header (MUST be at least
 *                     of sizeof(struct iphdr) bytes)
 * @param payload_size The length of the IPv4 payload
 * @return             The length of the IPv4 header
 */
unsigned int build_uncompressed_ip4(struct d_generic_changes *active,
                                    unsigned char *dest,
                                    unsigned int payload_size)
{
	struct iphdr *ip = (struct iphdr *) dest;

	/* static & changing */
	memcpy(dest, &active->ip.header.v4, sizeof(struct iphdr));

	/* IP-ID: reverse the byte order if necessary */
	if(!active->nbo)
		ip->id = swab16(ip->id);
	rohc_debugf(3, "IP-ID = 0x%04x\n", ntohs(ip->id));

	/* static-known fields */
	ip->ihl = 5;
	rohc_debugf(3, "IHL = 0x%x\n", ip->ihl);

	/* interfered fields */
	ip->tot_len = htons(payload_size + ip->ihl * 4);
	rohc_debugf(3, "Total Length = 0x%04x (IHL * 4 + %d)\n",
	            ntohs(ip->tot_len), payload_size);
	ip->check = 0;
	ip->check = ip_fast_csum(dest, ip->ihl);
	rohc_debugf(3, "IP checksum = 0x%04x\n", ntohs(ip->check));

	return sizeof(struct iphdr);
}


/**
 * @brief Build an uncompressed IPv6 header.
 *
 * @param active       The IPv6 header changes
 * @param dest         The buffer to store the IPv6 header (MUST be at least
 *                     of sizeof(struct ip6_hdr) bytes)
 * @param payload_size The length of the IPv6 payload
 * @param decomp       The list decompressor
 * @return             The length of the IPv6 header
 */
unsigned int build_uncompressed_ip6(struct d_generic_changes *active,
                                    unsigned char *dest,
                                    unsigned int payload_size, 
                                    struct list_decomp *decomp)
{
	struct ip6_hdr *ip = (struct ip6_hdr *) dest;
	int size = 0;
	uint8_t next_proto = active->ip.header.v6.ip6_nxt;

	/* static & changing */
	if(decomp->list_decomp)
	{
		if(decomp->list_table[decomp->counter_list] != NULL &&
		   size_list(decomp->list_table[decomp->counter_list]) > 0)
		{
			active->ip.header.v6.ip6_nxt =
				(uint8_t)(decomp->list_table[decomp->counter_list]->first_elt->item->type);
		}
	}
	memcpy(dest, &active->ip.header.v6, sizeof(struct ip6_hdr));
	dest += sizeof(struct ip6_hdr);
	active->ip.header.v6.ip6_nxt = next_proto;
	
	/* extension list */
	if(decomp->list_decomp)
	{
		active->complist = 1;
		size += decomp->encode_extension(active, decomp, dest);
		active->size_list = size;
	}
	
	/* interfered fields */
	ip->ip6_plen = htons(payload_size + size);
	rohc_debugf(3, "Payload Length = 0x%04x (extensions = %d bytes, "
	            "payload = %u bytes)\n", ntohs(payload_size), size,
	            ntohs(payload_size));

	return sizeof(struct ip6_hdr) + size;
}

/**
 * @brief Build an extension list in IPv6 header
 * @param active The IPv6 header changes
 * @param decomp The list decompressor
 * @param dest The buffer to store the IPv6 header
 * @return The size of the list
 */
int encode_ip6_extension(struct d_generic_changes * active,
			  struct list_decomp * decomp,
                          unsigned char *dest)
{
	int length; // number of element in reference list
	int i;
	unsigned char next_header_type;
	struct list_elt * elt;
	unsigned char byte = 0;
	struct c_list * list;
	if(decomp->ref_ok)
	{
		rohc_debugf(3, "reference list to use \n");
		list = decomp->ref_list;
	}
	else
		list= decomp->list_table[decomp->counter_list];
	int size = 0; // size of the list
	int size_data; // size of one of the extension
	
	if(list->first_elt != NULL)
	{
		length = size_list(list);
		for(i = 0; i < length; i++)
		{
			byte = 0;
			// next header 
			elt = get_elt(list, i);
			if(elt->next_elt != NULL)
			{
				next_header_type = elt->next_elt->item->type;
				byte |= (next_header_type & 0xff);
			}
			else // next_header is protocol header
			{
				next_header_type = active->ip.header.v6.ip6_nxt;
				byte |= (next_header_type & 0xff);
			}
			memcpy(dest, &byte, 1);
			dest ++;
			byte = 0;
			// length
			size_data = elt->item->length;
			byte |= (((size_data/8)-1) & 0xff);
			memcpy(dest, &byte, 1);
			dest ++;
			// data
			memcpy(dest, elt->item->data + 2, size_data - 2);
			dest += (size_data - 2);
			size += size_data;	
		}
	}
	return size;
}
<<<<<<< HEAD
=======
/**
 * @brief Try to repair the SN in one of two different ways.
 *
 * TODO: check this function
 *
 * @param decomp       The ROHC decompressor
 * @param context      The decompression context
 * @param packet       The ROHC packet with a wrong CRC
 * @param dest         The decoded IP packet
 * @param sn_size      The number of bits used to code the SN
 * @param sn           OUT: The Sequence Number (SN) value
 * @param sn_bits      The LSB part of the SN
 * @param payload_size OUT: The length of the ROHC payload
 * @param id           OUT: The outer IP-ID
 * @param id_size      The number of bits used to code the IP-ID
 * @param id2          OUT: The inner IP-ID
 * @param calc_crc     OUT: The computed CRC
 * @param real_crc     The CRC transmitted in the ROHC packet
 * @param ext          Whether the UOR-2 packet owns an extension or not
 * @return             Always return ROHC_ERROR_CRC
 */
int act_on_crc_failure(struct rohc_decomp *decomp,
                       struct d_context *context,
                       const unsigned char *packet,
                       unsigned char *dest,
                       int sn_size, int *sn, int sn_bits,
                       unsigned int *const payload_size,
                       int *id, int id_size, int *id2,
                       int *calc_crc, int real_crc,
                       int ext)
{
	struct d_generic_context *g_context = context->specific;
	unsigned int interval = 0;
	int sn_ref = 0;
	int sn_curr2 = 0, sn_curr1 = 0;
	int sn_update = 0;

	sync_on_failure(g_context);

	rohc_debugf(0, "try to repair the CRC\n");

	/* if last packet time = 0, then IR was just sent and we can not
	 * compute the receive interval (interval is set to 0) */
	if(g_context->last_packet_time)
		interval = g_context->current_packet_time - g_context->last_packet_time;

	/* if the receive interval is too big, a SN LSB wraparound probably
	 * occured. The limited size of the Sequence Number (SN) field is not
	 * sufficient to code the SN completely (only the Least Significant Bits
	 * (LSB) are coded in the SN field), so when the SN grows too much the
	 * Most Significant Bits (MSB) change but the information does not appear
	 * in the SN field.
	 */
	if(interval > ((1 << sn_size) * g_context->inter_arrival_time))
	{
		/* SN LSB wraparound, compute a new SN reference and try to decode SN */
		rohc_debugf(0, "repair with the assumption: SN LSB wraparound\n");
		rohc_debugf(2, "inter_arrival_time = %u and current interval is = %u\n",
		            g_context->inter_arrival_time, interval);
		rohc_debugf(2, "add %d to SN\n", 1 << sn_size);

		/* compute a new SN reference */
		sn_ref = d_get_lsb_ref(&g_context->sn);
		sn_ref += 1 << sn_size;

		/* sync SN with the new reference */
		d_lsb_sync_ref(&g_context->sn);
		d_lsb_update(&g_context->sn, sn_ref);

		/* decode SN with the new reference */
		*sn = d_lsb_decode(&g_context->sn, sn_bits, sn_size );
	}
	else
	{
		/* no SN LSB wraparound, try to sync SN with the old sn_ref value */
		rohc_debugf(0, "repair with the assumption: incorrect SN-updates\n");
		rohc_debugf(2, "inter_arrival_time = %u and current interval is = %u\n",
		            g_context->inter_arrival_time, interval);

		/* save current SN reference */
		sn_curr1 = d_get_lsb_ref(&g_context->sn);

		/* try to decode SN with the old SN reference */
		d_lsb_update(&g_context->sn, d_get_lsb_old_ref(&g_context->sn));
		sn_curr2 = d_lsb_decode(&g_context->sn, sn_bits, sn_size);
		if(sn_curr2 == *sn)
		{
			/* decoding with the old SN reference failed */
			rohc_debugf(2, "with old ref value we get the same sn\n");
			goto failure;
		}

		*sn = sn_curr2;
		d_lsb_update(&g_context->sn, sn_curr2);
		sn_update = 1;
	}

	/* reset the correction counter */
	g_context->correction_counter = 0;

	/* try a new decompression with another SN */
	rohc_debugf(2, "try a new decompression with another SN\n");
	switch(g_context->packet_type)
	{
		case PACKET_UO_0:
		case PACKET_UO_1:
		case PACKET_UO_1_RTP:
		case PACKET_UO_1_ID:
		case PACKET_UO_1_TS:
			do_decode_uo0_and_uo1(context, packet, dest, payload_size, sn_bits, sn_size , id, id_size, id2, sn, calc_crc);
			break;

		case PACKET_UOR_2:
		case PACKET_UOR_2_RTP:
		case PACKET_UOR_2_ID:
		case PACKET_UOR_2_TS:
			do_decode_uor2(decomp, context, packet, dest, payload_size, id, id2, sn, &sn_size, sn_bits, ext, calc_crc);
			break;

		default:
			rohc_debugf(0, "unknown packet type (%d)\n", g_context->packet_type);
			if(sn_update)
			{
				d_lsb_update(&g_context->sn, sn_curr1);
			}
			goto failure;
	}

	/* is the packet correctly decoded with the corrected SN? */
	if(*calc_crc != real_crc)
	{
		rohc_debugf(0, "CRC failure also on the second attempt (calc = %x, real = %x)\n",
		            *calc_crc, real_crc);
		if(sn_update)
		{
			d_lsb_update(&g_context->sn, sn_curr1); /* reference curr1 should be used */
		}
		sync_on_failure(g_context);
		goto failure;
	}

	/* the ROHC packet is successfully decoded */
	rohc_debugf(2, "update and sync with the new SN then throw away the packet\n");
	g_context->correction_counter++;
	update_inter_packet(g_context);

	synchronize(g_context);

	/* update SN, outer IP-ID and inner IP-ID windows */
	if(!sn_update)
	{
		d_lsb_sync_ref(&g_context->sn);
		d_lsb_update(&g_context->sn, *sn);
	}
	else
	{
		d_lsb_update(&g_context->sn, sn_curr2);
	}

	d_ip_id_update(&g_context->ip_id1, *id, *sn);
	if(g_context->multiple_ip)
	{
		d_ip_id_update(&g_context->ip_id2, *id2, *sn);
	}

failure:
	return ROHC_ERROR_CRC;
}
>>>>>>> 1d89418a


/**
 * @brief Replace last header changes with the active ones.
 *
 * @param context The generic decompression context
 */
void synchronize(struct d_generic_context *context)
{
	copy_generic_changes(context->last1, context->active1);
	copy_generic_changes(context->last2, context->active2);
}


/**
 * @brief Replace the active header changes with the last ones.
 *
 * @param context The generic decompression context
 */
void sync_on_failure(struct d_generic_context *context)
{
	copy_generic_changes(context->active1, context->last1);
	copy_generic_changes(context->active2, context->last2);
}


/**
 * @brief Copy the header changes object into another one.
 *
 * @param dst The destination header changes
 * @param src The source header changes
 */
void copy_generic_changes(struct d_generic_changes *dst,
                          struct d_generic_changes *src)
{
	if(dst->next_header_len != src->next_header_len)
	{
		rohc_debugf(0, "src and dest next headers have not the same length "
		            "(%u != %u)\n", src->next_header_len, dst->next_header_len);
		return;
	}

	dst->rnd = src->rnd;
	dst->nbo = src->nbo;
	dst->ip = src->ip;

	memcpy(dst->next_header, src->next_header, dst->next_header_len);
}


/**
 * @brief Compare two header changes objects.
 *
 * @param first  One header changes object
 * @param second Another header changes object
 * @return       1 if the two objects match, 0 otherwise
 */
int cmp_generic_changes(struct d_generic_changes *first,
                        struct d_generic_changes *second)
{
	return (first->rnd == second->rnd &&
	        first->nbo == second->nbo &&
	        memcmp(&first->ip, &second->ip, sizeof(struct ip_packet)) == 0 &&
			  memcmp(first->next_header, second->next_header, first->next_header_len) == 0);
}


/**
 * @brief Update the inter-packet time, a sort of average over the last
 *        inter-packet times.
 *
 * @param context The generic decompression context
 */
void update_inter_packet(struct d_generic_context *context)
{
	unsigned int last_time = context->last_packet_time;
	int delta = 0;

	rohc_debugf(2, "current time = %u and last time = %u\n",
	            context->current_packet_time, last_time);

	if(last_time)
		delta = context->current_packet_time - last_time;

	context->last_packet_time = context->current_packet_time;

	if(context->inter_arrival_time)
		context->inter_arrival_time = (context->inter_arrival_time >> WEIGHT_OLD)
		                              + (delta >> WEIGHT_NEW);
	else
		context->inter_arrival_time = delta;

	rohc_debugf(2, "inter_arrival_time = %u and current arrival delta is = %d\n",
	            context->inter_arrival_time, delta);
}
<|MERGE_RESOLUTION|>--- conflicted
+++ resolved
@@ -3140,81 +3140,41 @@
 	/* after CRC failure, if the SN value seems to be correctly guessed, we must
 	 * wait for 3 CRC-valid packets before the correction is approved. Two
 	 * packets are therefore thrown away. */
-<<<<<<< HEAD
-	if(g_context->counter == 1)
+	if(g_context->correction_counter == 1)
 	{
 		rohc_debugf(2, "throw away packet, just 2 CRC-valid packets so far\n");
 
-		g_context->counter++;
-=======
-	if(g_context->correction_counter > 0)
-	{
-		if(g_context->correction_counter == 1)
-		{
-			rohc_debugf(2, "throw away repaired packet, 2 more correct packets "
-			            "required to consider repair successful\n");
-
-			g_context->correction_counter++;
->>>>>>> 1d89418a
+		g_context->correction_counter++;
 
 		/* update the inter-packet variable */
 		update_inter_packet(g_context);
 		synchronize(g_context);
 
-<<<<<<< HEAD
 		/* update SN (and IP-IDs if IPv4) */
 		d_lsb_sync_ref(&g_context->sn);
 		d_lsb_update(&g_context->sn, sn_decoded);
 		if(ip_get_version(&g_context->active1->ip) == IPV4)
 		{
 			d_ip_id_update(&g_context->ip_id1, ip_id_decoded, sn_decoded);
-=======
-			/* update SN (and IP-IDs if IPv4) */	
-			d_lsb_sync_ref(&g_context->sn);
-			d_lsb_update(&g_context->sn, sn);
-			if(ip_get_version(&g_context->active1->ip) == IPV4)
-			{
-				d_ip_id_update(&g_context->ip_id1, id, sn);
-			}
-			if(g_context->multiple_ip &&
-			   ip_get_version(&g_context->active2->ip) == IPV4)
-			{
-				d_ip_id_update(&g_context->ip_id2, id2, sn);
-			}
-
-			goto error_crc;
-		}
-		else if(g_context->correction_counter == 2)
-		{
-			g_context->correction_counter = 0;
-			rohc_debugf(2, "the repair is deemed successful\n");
->>>>>>> 1d89418a
 		}
 		if(g_context->multiple_ip &&
 		   ip_get_version(&g_context->active2->ip) == IPV4)
 		{
-<<<<<<< HEAD
 			d_ip_id_update(&g_context->ip_id2, ip_id2_decoded, sn_decoded);
-=======
-			rohc_debugf(0, "CRC-valid correction counter not valid (%u)\n",
-			            g_context->correction_counter);
-			g_context->correction_counter = 0;
-			goto error_crc;
->>>>>>> 1d89418a
 		}
 
 		goto error_crc;
 	}
-	else if(g_context->counter == 2)
-	{
-		g_context->counter = 0;
+	else if(g_context->correction_counter == 2)
+	{
+		g_context->correction_counter = 0;
 		rohc_debugf(2, "the repair is deemed successful\n");
 	}
-	else if(g_context->counter != 0)
+	else if(g_context->correction_counter != 0)
 	{
 		rohc_debugf(0, "CRC-valid counter not valid (%d)\n",
-		            g_context->counter);
-		g_context->counter = 0;
+		            g_context->correction_counter);
+		g_context->correction_counter = 0;
 		goto error_crc;
 	}
 
@@ -3236,20 +3196,12 @@
 	d_lsb_update(&g_context->sn, sn_decoded);
 	if(ip_get_version(&g_context->active1->ip) == IPV4)
 	{
-<<<<<<< HEAD
 		d_ip_id_update(&g_context->ip_id1, ip_id_decoded, sn_decoded);
 	}
 	if(g_context->multiple_ip &&
 	   ip_get_version(&g_context->active2->ip) == IPV4)
 	{
 		d_ip_id_update(&g_context->ip_id2, ip_id2_decoded, sn_decoded);
-=======
-		d_ip_id_update(&g_context->ip_id1, id, sn);
-	}
-	if(g_context->multiple_ip && ip_get_version(&g_context->active2->ip) == IPV4)
-	{
-		d_ip_id_update(&g_context->ip_id2, id2, sn);
->>>>>>> 1d89418a
 	}
 
 	/* RTP */
@@ -3928,81 +3880,41 @@
 	/* after CRC failure, if the SN value seems to be correctly guessed, we must
 	 * wait for 3 CRC-valid packets before the correction is approved. Two
 	 * packets are therefore thrown away. */
-<<<<<<< HEAD
-	if(g_context->counter == 1)
+	if(g_context->correction_counter == 1)
 	{
 		rohc_debugf(2, "throw away packet, just 2 CRC-valid packets so far\n");
 
-		g_context->counter++;
-=======
-	if(g_context->correction_counter > 0)
-	{
-		if(g_context->correction_counter == 1)
-		{
-			rohc_debugf(2, "throw away repaired packet, 2 more correct packets "
-			            "required to consider repair successful\n");
-
-			g_context->correction_counter++;
->>>>>>> 1d89418a
+		g_context->correction_counter++;
 
 		/* update the inter-packet variable */
 		update_inter_packet(g_context);
 		synchronize(g_context);
 
-<<<<<<< HEAD
 		/* update SN (and IP-IDs if IPv4) */
 		d_lsb_sync_ref(&g_context->sn);
 		d_lsb_update(&g_context->sn, sn_decoded);
 		if(ip_get_version(&g_context->active1->ip) == IPV4)
 		{
 			d_ip_id_update(&g_context->ip_id1, ip_id_decoded, sn_decoded);
-=======
-			/* update SN (and IP-IDs if IPv4) */
-			d_lsb_sync_ref(&g_context->sn);
-			d_lsb_update(&g_context->sn, sn);
-			if(ip_get_version(&g_context->active1->ip) == IPV4)
-			{
-				d_ip_id_update(&g_context->ip_id1, id, sn);
-			}
-			if(g_context->multiple_ip &&
-			   ip_get_version(&g_context->active2->ip) == IPV4)
-			{
-				d_ip_id_update(&g_context->ip_id2, id2, sn);
-			}
-
-			goto error_crc;
-		}
-		else if(g_context->correction_counter == 2)
-		{
-			g_context->correction_counter = 0;
-			rohc_debugf(2, "the repair is deemed successful\n");
->>>>>>> 1d89418a
 		}
 		if(g_context->multiple_ip &&
 		   ip_get_version(&g_context->active2->ip) == IPV4)
 		{
-<<<<<<< HEAD
 			d_ip_id_update(&g_context->ip_id2, ip_id2_decoded, sn_decoded);
-=======
-			rohc_debugf(0, "CRC-valid correction counter not valid (%u)\n",
-			            g_context->correction_counter);
-			g_context->correction_counter = 0;
-			goto error_crc;
->>>>>>> 1d89418a
 		}
 
 		goto error_crc;
 	}
-	else if(g_context->counter == 2)
-	{
-		g_context->counter = 0;
+	else if(g_context->correction_counter == 2)
+	{
+		g_context->correction_counter = 0;
 		rohc_debugf(2, "the repair is deemed successful\n");
 	}
-	else if(g_context->counter != 0)
+	else if(g_context->correction_counter != 0)
 	{
 		rohc_debugf(0, "CRC-valid counter not valid (%d)\n",
-		            g_context->counter);
-		g_context->counter = 0;
+		            g_context->correction_counter);
+		g_context->correction_counter = 0;
 		goto error_crc;
 	}
 
@@ -4024,20 +3936,12 @@
 	d_lsb_update(&g_context->sn, sn_decoded);
 	if(ip_get_version(&g_context->active1->ip) == IPV4)
 	{
-<<<<<<< HEAD
 		d_ip_id_update(&g_context->ip_id1, ip_id_decoded, sn_decoded);
 	}
 	if(g_context->multiple_ip &&
 	   ip_get_version(&g_context->active2->ip) == IPV4)
 	{
 		d_ip_id_update(&g_context->ip_id2, ip_id2_decoded, sn_decoded);
-=======
-		d_ip_id_update(&g_context->ip_id1, id, sn);
-	}
-	if(g_context->multiple_ip && ip_get_version(&g_context->active2->ip) == IPV4)
-	{
-		d_ip_id_update(&g_context->ip_id2, id2, sn);
->>>>>>> 1d89418a
 	}
 		
 	/* RTP */
@@ -4819,7 +4723,6 @@
 		rohc_header_len += 2;
 	}
 
-<<<<<<< HEAD
 	/* parts 7 and 8: not supported */
 
 	/* part 9: extract 16 inner IP-ID bits in case the inner IP-ID is random */
@@ -4845,25 +4748,11 @@
 			            "filled with zeroes but 0x%x was found\n", ip_id2_bits);
 			assert(0);
 		}
-=======
-	/* after CRC failure, if the SN value seems to be correctly guessed, we must
-	 * wait for 3 CRC-valid packets before the correction is approved. Two
-	 * packets are therefore thrown away. */
-	if(g_context->correction_counter > 0)
-	{
-		if(g_context->correction_counter == 1)
-		{
-			rohc_debugf(2, "throw away repaired packet, 2 more correct packets "
-			            "required to consider repair successful\n");
-
-			g_context->correction_counter++;
->>>>>>> 1d89418a
 
 		/* retrieve the full inner IP-ID value */
 		ip_id2_bits = ntohs(GET_NEXT_16_BITS(rohc_remain_data));
 		ip_id2_bits_nr = 16;
 
-<<<<<<< HEAD
 		rohc_debugf(3, "replace any existing inner IP-ID bits with the ones "
 		            "found at the end of the UOR-2* packet (0x%x on %u bits)\n",
 		            ip_id2_bits, ip_id2_bits_nr);
@@ -4885,34 +4774,6 @@
 		{
 			rohc_debugf(0, "cannot decode the tail of UO* packet\n");
 			goto error;
-=======
-			/* update SN and IP-IDs */
-			d_lsb_sync_ref(&g_context->sn);
-			d_lsb_update(&g_context->sn, sn);
-			if(ip_get_version(&g_context->active1->ip) == IPV4)
-			{
-				d_ip_id_update(&g_context->ip_id1, id, sn);
-			}
-			if(g_context->multiple_ip &&
-			   ip_get_version(&g_context->active2->ip) == IPV4)
-			{
-				d_ip_id_update(&g_context->ip_id2, id, sn);
-			}
-
-			goto error_crc;
-		}
-		else if(g_context->correction_counter == 2)
-		{
-			g_context->correction_counter = 0;
-			rohc_debugf(2, "the repair is deemed successful\n");
-		}
-		else
-		{
-			rohc_debugf(0, "CRC-valid correction counter not valid (%u)\n",
-			            g_context->correction_counter);
-			g_context->correction_counter = 0;
-			goto error_crc;
->>>>>>> 1d89418a
 		}
 		rohc_remain_data += size;
 		rohc_remain_len -= size;
@@ -5137,11 +4998,11 @@
 	/* after CRC failure, if the SN value seems to be correctly guessed, we must
 	 * wait for 3 CRC-valid packets before the correction is approved. Two
 	 * packets are therefore thrown away. */
-	if(g_context->counter == 1)
+	if(g_context->correction_counter == 1)
 	{
 		rohc_debugf(2, "throw away packet, just 2 CRC-valid packets so far\n");
 
-		g_context->counter++;
+		g_context->correction_counter++;
 
 		/* update the inter-packet variable */
 		update_inter_packet(g_context);
@@ -5162,16 +5023,16 @@
 
 		goto error_crc;
 	}
-	else if(g_context->counter == 2)
-	{
-		g_context->counter = 0;
+	else if(g_context->correction_counter == 2)
+	{
+		g_context->correction_counter = 0;
 		rohc_debugf(2, "the repair is deemed successful\n");
 	}
-	else if(g_context->counter != 0)
+	else if(g_context->correction_counter != 0)
 	{
 		rohc_debugf(0, "CRC-valid counter not valid (%d)\n",
-		            g_context->counter);
-		g_context->counter = 0;
+		            g_context->correction_counter);
+		g_context->correction_counter = 0;
 		goto error_crc;
 	}
 
@@ -5195,20 +5056,12 @@
 	d_lsb_update(&g_context->sn, sn_decoded);
 	if(ip_get_version(&g_context->active1->ip) == IPV4)
 	{
-<<<<<<< HEAD
 		d_ip_id_update(&g_context->ip_id1, ip_id_decoded, sn_decoded);
 	}
 	if(g_context->multiple_ip &&
 	   ip_get_version(&g_context->active2->ip) == IPV4)
 	{
 		d_ip_id_update(&g_context->ip_id2, ip_id2_decoded, sn_decoded);
-=======
-		d_ip_id_update(&g_context->ip_id1, id, sn);
-	}
-	if(g_context->multiple_ip && ip_get_version(&g_context->active2->ip) == IPV4)
-	{
-		d_ip_id_update(&g_context->ip_id2, id2, sn);
->>>>>>> 1d89418a
 	}
 
 	/* RTP */
@@ -6981,177 +6834,6 @@
 	}
 	return size;
 }
-<<<<<<< HEAD
-=======
-/**
- * @brief Try to repair the SN in one of two different ways.
- *
- * TODO: check this function
- *
- * @param decomp       The ROHC decompressor
- * @param context      The decompression context
- * @param packet       The ROHC packet with a wrong CRC
- * @param dest         The decoded IP packet
- * @param sn_size      The number of bits used to code the SN
- * @param sn           OUT: The Sequence Number (SN) value
- * @param sn_bits      The LSB part of the SN
- * @param payload_size OUT: The length of the ROHC payload
- * @param id           OUT: The outer IP-ID
- * @param id_size      The number of bits used to code the IP-ID
- * @param id2          OUT: The inner IP-ID
- * @param calc_crc     OUT: The computed CRC
- * @param real_crc     The CRC transmitted in the ROHC packet
- * @param ext          Whether the UOR-2 packet owns an extension or not
- * @return             Always return ROHC_ERROR_CRC
- */
-int act_on_crc_failure(struct rohc_decomp *decomp,
-                       struct d_context *context,
-                       const unsigned char *packet,
-                       unsigned char *dest,
-                       int sn_size, int *sn, int sn_bits,
-                       unsigned int *const payload_size,
-                       int *id, int id_size, int *id2,
-                       int *calc_crc, int real_crc,
-                       int ext)
-{
-	struct d_generic_context *g_context = context->specific;
-	unsigned int interval = 0;
-	int sn_ref = 0;
-	int sn_curr2 = 0, sn_curr1 = 0;
-	int sn_update = 0;
-
-	sync_on_failure(g_context);
-
-	rohc_debugf(0, "try to repair the CRC\n");
-
-	/* if last packet time = 0, then IR was just sent and we can not
-	 * compute the receive interval (interval is set to 0) */
-	if(g_context->last_packet_time)
-		interval = g_context->current_packet_time - g_context->last_packet_time;
-
-	/* if the receive interval is too big, a SN LSB wraparound probably
-	 * occured. The limited size of the Sequence Number (SN) field is not
-	 * sufficient to code the SN completely (only the Least Significant Bits
-	 * (LSB) are coded in the SN field), so when the SN grows too much the
-	 * Most Significant Bits (MSB) change but the information does not appear
-	 * in the SN field.
-	 */
-	if(interval > ((1 << sn_size) * g_context->inter_arrival_time))
-	{
-		/* SN LSB wraparound, compute a new SN reference and try to decode SN */
-		rohc_debugf(0, "repair with the assumption: SN LSB wraparound\n");
-		rohc_debugf(2, "inter_arrival_time = %u and current interval is = %u\n",
-		            g_context->inter_arrival_time, interval);
-		rohc_debugf(2, "add %d to SN\n", 1 << sn_size);
-
-		/* compute a new SN reference */
-		sn_ref = d_get_lsb_ref(&g_context->sn);
-		sn_ref += 1 << sn_size;
-
-		/* sync SN with the new reference */
-		d_lsb_sync_ref(&g_context->sn);
-		d_lsb_update(&g_context->sn, sn_ref);
-
-		/* decode SN with the new reference */
-		*sn = d_lsb_decode(&g_context->sn, sn_bits, sn_size );
-	}
-	else
-	{
-		/* no SN LSB wraparound, try to sync SN with the old sn_ref value */
-		rohc_debugf(0, "repair with the assumption: incorrect SN-updates\n");
-		rohc_debugf(2, "inter_arrival_time = %u and current interval is = %u\n",
-		            g_context->inter_arrival_time, interval);
-
-		/* save current SN reference */
-		sn_curr1 = d_get_lsb_ref(&g_context->sn);
-
-		/* try to decode SN with the old SN reference */
-		d_lsb_update(&g_context->sn, d_get_lsb_old_ref(&g_context->sn));
-		sn_curr2 = d_lsb_decode(&g_context->sn, sn_bits, sn_size);
-		if(sn_curr2 == *sn)
-		{
-			/* decoding with the old SN reference failed */
-			rohc_debugf(2, "with old ref value we get the same sn\n");
-			goto failure;
-		}
-
-		*sn = sn_curr2;
-		d_lsb_update(&g_context->sn, sn_curr2);
-		sn_update = 1;
-	}
-
-	/* reset the correction counter */
-	g_context->correction_counter = 0;
-
-	/* try a new decompression with another SN */
-	rohc_debugf(2, "try a new decompression with another SN\n");
-	switch(g_context->packet_type)
-	{
-		case PACKET_UO_0:
-		case PACKET_UO_1:
-		case PACKET_UO_1_RTP:
-		case PACKET_UO_1_ID:
-		case PACKET_UO_1_TS:
-			do_decode_uo0_and_uo1(context, packet, dest, payload_size, sn_bits, sn_size , id, id_size, id2, sn, calc_crc);
-			break;
-
-		case PACKET_UOR_2:
-		case PACKET_UOR_2_RTP:
-		case PACKET_UOR_2_ID:
-		case PACKET_UOR_2_TS:
-			do_decode_uor2(decomp, context, packet, dest, payload_size, id, id2, sn, &sn_size, sn_bits, ext, calc_crc);
-			break;
-
-		default:
-			rohc_debugf(0, "unknown packet type (%d)\n", g_context->packet_type);
-			if(sn_update)
-			{
-				d_lsb_update(&g_context->sn, sn_curr1);
-			}
-			goto failure;
-	}
-
-	/* is the packet correctly decoded with the corrected SN? */
-	if(*calc_crc != real_crc)
-	{
-		rohc_debugf(0, "CRC failure also on the second attempt (calc = %x, real = %x)\n",
-		            *calc_crc, real_crc);
-		if(sn_update)
-		{
-			d_lsb_update(&g_context->sn, sn_curr1); /* reference curr1 should be used */
-		}
-		sync_on_failure(g_context);
-		goto failure;
-	}
-
-	/* the ROHC packet is successfully decoded */
-	rohc_debugf(2, "update and sync with the new SN then throw away the packet\n");
-	g_context->correction_counter++;
-	update_inter_packet(g_context);
-
-	synchronize(g_context);
-
-	/* update SN, outer IP-ID and inner IP-ID windows */
-	if(!sn_update)
-	{
-		d_lsb_sync_ref(&g_context->sn);
-		d_lsb_update(&g_context->sn, *sn);
-	}
-	else
-	{
-		d_lsb_update(&g_context->sn, sn_curr2);
-	}
-
-	d_ip_id_update(&g_context->ip_id1, *id, *sn);
-	if(g_context->multiple_ip)
-	{
-		d_ip_id_update(&g_context->ip_id2, *id2, *sn);
-	}
-
-failure:
-	return ROHC_ERROR_CRC;
-}
->>>>>>> 1d89418a
 
 
 /**
